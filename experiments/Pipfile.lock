{
    "_meta": {
        "hash": {
<<<<<<< HEAD
            "sha256": "7a1560cfb4e0627ba2f89d4352c47077e8deaa92059135ac6afd3d4bba493da2"
=======
            "sha256": "aa710052365f6554fe78d4b10ab148de1faeff651e3d3ff888c108fbeaffab74"
>>>>>>> 5d1fe20b
        },
        "pipfile-spec": 6,
        "requires": {
            "python_version": "3.8"
        },
        "sources": [
            {
                "name": "pypi",
                "url": "https://pypi.org/simple",
                "verify_ssl": true
            }
        ]
    },
    "default": {
        "aeppl": {
            "hashes": [
                "sha256:186e152e7f6bb2ed6f32455194102da36569082a9c77fdd9e6e903a36b6eef73",
                "sha256:f75cfe7beb297a44ded5aaf099724d0503a6c01de7a420393d0ef742c7712df1"
            ],
            "markers": "python_version >= '3.7'",
            "version": "==0.0.38"
        },
        "aesara": {
            "hashes": [
                "sha256:426d6790f3b456b844effffd270b6df16eec0b6475d057a652314dc4d683416b",
                "sha256:fb9ada660ee8bae2bb23080a1b56145f31eef8b8df7486419b9a126327055df1"
            ],
            "markers": "python_version >= '3.7'",
            "version": "==2.8.7"
        },
        "anyio": {
            "hashes": [
                "sha256:25ea0d673ae30af41a0c442f81cf3b38c7e79fdc7b60335a4c14e05eb0947421",
                "sha256:fbbe32bd270d2a2ef3ed1c5d45041250284e31fc0a4df4a5a6071842051a51e3"
            ],
            "markers": "python_full_version >= '3.6.2'",
            "version": "==3.6.2"
        },
        "argon2-cffi": {
            "hashes": [
                "sha256:8c976986f2c5c0e5000919e6de187906cfd81fb1c72bf9d88c01177e77da7f80",
                "sha256:d384164d944190a7dd7ef22c6aa3ff197da12962bd04b17f64d4e93d934dba5b"
            ],
            "markers": "python_version >= '3.6'",
            "version": "==21.3.0"
        },
        "argon2-cffi-bindings": {
            "hashes": [
                "sha256:20ef543a89dee4db46a1a6e206cd015360e5a75822f76df533845c3cbaf72670",
                "sha256:2c3e3cc67fdb7d82c4718f19b4e7a87123caf8a93fde7e23cf66ac0337d3cb3f",
                "sha256:3b9ef65804859d335dc6b31582cad2c5166f0c3e7975f324d9ffaa34ee7e6583",
                "sha256:3e385d1c39c520c08b53d63300c3ecc28622f076f4c2b0e6d7e796e9f6502194",
                "sha256:58ed19212051f49a523abb1dbe954337dc82d947fb6e5a0da60f7c8471a8476c",
                "sha256:5e00316dabdaea0b2dd82d141cc66889ced0cdcbfa599e8b471cf22c620c329a",
                "sha256:603ca0aba86b1349b147cab91ae970c63118a0f30444d4bc80355937c950c082",
                "sha256:6a22ad9800121b71099d0fb0a65323810a15f2e292f2ba450810a7316e128ee5",
                "sha256:8cd69c07dd875537a824deec19f978e0f2078fdda07fd5c42ac29668dda5f40f",
                "sha256:93f9bf70084f97245ba10ee36575f0c3f1e7d7724d67d8e5b08e61787c320ed7",
                "sha256:9524464572e12979364b7d600abf96181d3541da11e23ddf565a32e70bd4dc0d",
                "sha256:b2ef1c30440dbbcba7a5dc3e319408b59676e2e039e2ae11a8775ecf482b192f",
                "sha256:b746dba803a79238e925d9046a63aa26bf86ab2a2fe74ce6b009a1c3f5c8f2ae",
                "sha256:bb89ceffa6c791807d1305ceb77dbfacc5aa499891d2c55661c6459651fc39e3",
                "sha256:bd46088725ef7f58b5a1ef7ca06647ebaf0eb4baff7d1d0d177c6cc8744abd86",
                "sha256:ccb949252cb2ab3a08c02024acb77cfb179492d5701c7cbdbfd776124d4d2367",
                "sha256:d4966ef5848d820776f5f562a7d45fdd70c2f330c961d0d745b784034bd9f48d",
                "sha256:e415e3f62c8d124ee16018e491a009937f8cf7ebf5eb430ffc5de21b900dad93",
                "sha256:ed2937d286e2ad0cc79a7087d3c272832865f779430e0cc2b4f3718d3159b0cb",
                "sha256:f1152ac548bd5b8bcecfb0b0371f082037e47128653df2e8ba6e914d384f3c3e",
                "sha256:f9f8b450ed0547e3d473fdc8612083fd08dd2120d6ac8f73828df9b7d45bb351"
            ],
            "markers": "python_version >= '3.6'",
            "version": "==21.2.0"
        },
        "arviz": {
            "hashes": [
                "sha256:40cc4aa478173b0ac5e30dfdfd381c284a38672f3f4d35ed851d3987349dcca1",
                "sha256:a5d7148c76ab9b50fa56f2c09c71b83b1e407aa6e1aa7581b03e9a91866e91ef"
            ],
            "index": "pypi",
            "version": "==0.14.0"
        },
        "asttokens": {
            "hashes": [
                "sha256:1b28ed85e254b724439afc783d4bee767f780b936c3fe8b3275332f42cf5f561",
                "sha256:4aa76401a151c8cc572d906aad7aea2a841780834a19d780f4321c0fe1b54635"
            ],
            "version": "==2.1.0"
        },
        "attrs": {
            "hashes": [
                "sha256:29adc2665447e5191d0e7c568fde78b21f9672d344281d0c6e1ab085429b22b6",
                "sha256:86efa402f67bf2df34f51a335487cf46b1ec130d02b8d39fd248abfd30da551c"
            ],
            "markers": "python_version >= '3.5'",
            "version": "==22.1.0"
        },
        "backcall": {
            "hashes": [
                "sha256:5cbdbf27be5e7cfadb448baf0aa95508f91f2bbc6c6437cd9cd06e2a4c215e1e",
                "sha256:fbbce6a29f263178a1f7915c1940bde0ec2b2a967566fe1c65c1dfb7422bd255"
            ],
            "version": "==0.2.0"
        },
        "beautifulsoup4": {
            "hashes": [
                "sha256:58d5c3d29f5a36ffeb94f02f0d786cd53014cf9b3b3951d42e0080d8a9498d30",
                "sha256:ad9aa55b65ef2808eb405f46cf74df7fcb7044d5cbc26487f96eb2ef2e436693"
            ],
            "markers": "python_full_version >= '3.6.0'",
            "version": "==4.11.1"
        },
        "bleach": {
            "hashes": [
                "sha256:085f7f33c15bd408dd9b17a4ad77c577db66d76203e5984b1bd59baeee948b2a",
                "sha256:0d03255c47eb9bd2f26aa9bb7f2107732e7e8fe195ca2f64709fcf3b0a4a085c"
            ],
            "markers": "python_version >= '3.7'",
            "version": "==5.0.1"
<<<<<<< HEAD
        },
        "cachetools": {
            "hashes": [
                "sha256:6a94c6402995a99c3970cc7e4884bb60b4a8639938157eeed436098bf9831757",
                "sha256:f9f17d2aec496a9aa6b76f53e3b614c965223c061982d434d160f930c698a9db"
            ],
            "markers": "python_version ~= '3.7'",
            "version": "==5.2.0"
        },
        "certifi": {
            "hashes": [
                "sha256:0d9c601124e5a6ba9712dbc60d9c53c21e34f5f641fe83002317394311bdce14",
                "sha256:90c1a32f1d68f940488354e36370f6cca89f0f106db09518524c88d6ed83f382"
            ],
            "markers": "python_version >= '3.6'",
            "version": "==2022.9.24"
=======
        },
        "certifi": {
            "hashes": [
                "sha256:84c85a9078b11105f04f3036a9482ae10e4621616db313fe045dd24743a0820d",
                "sha256:fe86415d55e84719d75f8b69414f6438ac3547d2078ab91b67e779ef69378412"
            ],
            "markers": "python_version >= '3.6'",
            "version": "==2022.6.15"
>>>>>>> 5d1fe20b
        },
        "cffi": {
            "hashes": [
                "sha256:00a9ed42e88df81ffae7a8ab6d9356b371399b91dbdf0c3cb1e84c03a13aceb5",
                "sha256:03425bdae262c76aad70202debd780501fabeaca237cdfddc008987c0e0f59ef",
                "sha256:04ed324bda3cda42b9b695d51bb7d54b680b9719cfab04227cdd1e04e5de3104",
                "sha256:0e2642fe3142e4cc4af0799748233ad6da94c62a8bec3a6648bf8ee68b1c7426",
                "sha256:173379135477dc8cac4bc58f45db08ab45d228b3363adb7af79436135d028405",
                "sha256:198caafb44239b60e252492445da556afafc7d1e3ab7a1fb3f0584ef6d742375",
                "sha256:1e74c6b51a9ed6589199c787bf5f9875612ca4a8a0785fb2d4a84429badaf22a",
                "sha256:2012c72d854c2d03e45d06ae57f40d78e5770d252f195b93f581acf3ba44496e",
                "sha256:21157295583fe8943475029ed5abdcf71eb3911894724e360acff1d61c1d54bc",
                "sha256:2470043b93ff09bf8fb1d46d1cb756ce6132c54826661a32d4e4d132e1977adf",
                "sha256:285d29981935eb726a4399badae8f0ffdff4f5050eaa6d0cfc3f64b857b77185",
                "sha256:30d78fbc8ebf9c92c9b7823ee18eb92f2e6ef79b45ac84db507f52fbe3ec4497",
                "sha256:320dab6e7cb2eacdf0e658569d2575c4dad258c0fcc794f46215e1e39f90f2c3",
                "sha256:33ab79603146aace82c2427da5ca6e58f2b3f2fb5da893ceac0c42218a40be35",
                "sha256:3548db281cd7d2561c9ad9984681c95f7b0e38881201e157833a2342c30d5e8c",
                "sha256:3799aecf2e17cf585d977b780ce79ff0dc9b78d799fc694221ce814c2c19db83",
                "sha256:39d39875251ca8f612b6f33e6b1195af86d1b3e60086068be9cc053aa4376e21",
                "sha256:3b926aa83d1edb5aa5b427b4053dc420ec295a08e40911296b9eb1b6170f6cca",
                "sha256:3bcde07039e586f91b45c88f8583ea7cf7a0770df3a1649627bf598332cb6984",
                "sha256:3d08afd128ddaa624a48cf2b859afef385b720bb4b43df214f85616922e6a5ac",
                "sha256:3eb6971dcff08619f8d91607cfc726518b6fa2a9eba42856be181c6d0d9515fd",
                "sha256:40f4774f5a9d4f5e344f31a32b5096977b5d48560c5592e2f3d2c4374bd543ee",
                "sha256:4289fc34b2f5316fbb762d75362931e351941fa95fa18789191b33fc4cf9504a",
                "sha256:470c103ae716238bbe698d67ad020e1db9d9dba34fa5a899b5e21577e6d52ed2",
                "sha256:4f2c9f67e9821cad2e5f480bc8d83b8742896f1242dba247911072d4fa94c192",
                "sha256:50a74364d85fd319352182ef59c5c790484a336f6db772c1a9231f1c3ed0cbd7",
                "sha256:54a2db7b78338edd780e7ef7f9f6c442500fb0d41a5a4ea24fff1c929d5af585",
                "sha256:5635bd9cb9731e6d4a1132a498dd34f764034a8ce60cef4f5319c0541159392f",
                "sha256:59c0b02d0a6c384d453fece7566d1c7e6b7bae4fc5874ef2ef46d56776d61c9e",
                "sha256:5d598b938678ebf3c67377cdd45e09d431369c3b1a5b331058c338e201f12b27",
                "sha256:5df2768244d19ab7f60546d0c7c63ce1581f7af8b5de3eb3004b9b6fc8a9f84b",
                "sha256:5ef34d190326c3b1f822a5b7a45f6c4535e2f47ed06fec77d3d799c450b2651e",
                "sha256:6975a3fac6bc83c4a65c9f9fcab9e47019a11d3d2cf7f3c0d03431bf145a941e",
                "sha256:6c9a799e985904922a4d207a94eae35c78ebae90e128f0c4e521ce339396be9d",
                "sha256:70df4e3b545a17496c9b3f41f5115e69a4f2e77e94e1d2a8e1070bc0c38c8a3c",
                "sha256:7473e861101c9e72452f9bf8acb984947aa1661a7704553a9f6e4baa5ba64415",
                "sha256:8102eaf27e1e448db915d08afa8b41d6c7ca7a04b7d73af6514df10a3e74bd82",
                "sha256:87c450779d0914f2861b8526e035c5e6da0a3199d8f1add1a665e1cbc6fc6d02",
                "sha256:8b7ee99e510d7b66cdb6c593f21c043c248537a32e0bedf02e01e9553a172314",
                "sha256:91fc98adde3d7881af9b59ed0294046f3806221863722ba7d8d120c575314325",
                "sha256:94411f22c3985acaec6f83c6df553f2dbe17b698cc7f8ae751ff2237d96b9e3c",
                "sha256:98d85c6a2bef81588d9227dde12db8a7f47f639f4a17c9ae08e773aa9c697bf3",
                "sha256:9ad5db27f9cabae298d151c85cf2bad1d359a1b9c686a275df03385758e2f914",
                "sha256:a0b71b1b8fbf2b96e41c4d990244165e2c9be83d54962a9a1d118fd8657d2045",
                "sha256:a0f100c8912c114ff53e1202d0078b425bee3649ae34d7b070e9697f93c5d52d",
                "sha256:a591fe9e525846e4d154205572a029f653ada1a78b93697f3b5a8f1f2bc055b9",
                "sha256:a5c84c68147988265e60416b57fc83425a78058853509c1b0629c180094904a5",
                "sha256:a66d3508133af6e8548451b25058d5812812ec3798c886bf38ed24a98216fab2",
                "sha256:a8c4917bd7ad33e8eb21e9a5bbba979b49d9a97acb3a803092cbc1133e20343c",
                "sha256:b3bbeb01c2b273cca1e1e0c5df57f12dce9a4dd331b4fa1635b8bec26350bde3",
                "sha256:cba9d6b9a7d64d4bd46167096fc9d2f835e25d7e4c121fb2ddfc6528fb0413b2",
                "sha256:cc4d65aeeaa04136a12677d3dd0b1c0c94dc43abac5860ab33cceb42b801c1e8",
                "sha256:ce4bcc037df4fc5e3d184794f27bdaab018943698f4ca31630bc7f84a7b69c6d",
                "sha256:cec7d9412a9102bdc577382c3929b337320c4c4c4849f2c5cdd14d7368c5562d",
                "sha256:d400bfb9a37b1351253cb402671cea7e89bdecc294e8016a707f6d1d8ac934f9",
                "sha256:d61f4695e6c866a23a21acab0509af1cdfd2c013cf256bbf5b6b5e2695827162",
                "sha256:db0fbb9c62743ce59a9ff687eb5f4afbe77e5e8403d6697f7446e5f609976f76",
                "sha256:dd86c085fae2efd48ac91dd7ccffcfc0571387fe1193d33b6394db7ef31fe2a4",
                "sha256:e00b098126fd45523dd056d2efba6c5a63b71ffe9f2bbe1a4fe1716e1d0c331e",
                "sha256:e229a521186c75c8ad9490854fd8bbdd9a0c9aa3a524326b55be83b54d4e0ad9",
                "sha256:e263d77ee3dd201c3a142934a086a4450861778baaeeb45db4591ef65550b0a6",
                "sha256:ed9cb427ba5504c1dc15ede7d516b84757c3e3d7868ccc85121d9310d27eed0b",
                "sha256:fa6693661a4c91757f4412306191b6dc88c1703f780c8234035eac011922bc01",
                "sha256:fcd131dd944808b5bdb38e6f5b53013c5aa4f334c5cad0c72742f6eba4b73db0"
            ],
            "version": "==1.15.1"
<<<<<<< HEAD
        },
        "cftime": {
            "hashes": [
                "sha256:055d5d60a756c6c1857cf84d77655bb707057bb6c4a4fbb104a550e76c40aad9",
                "sha256:07fdef2f75a0f0952b0376fa4cd08ef8a1dad3b963976ac07517811d434936b7",
                "sha256:0955e1f3e1c09a9e0296b50f135ff9719cb2466f81c8ad4a10ef06fa394de984",
                "sha256:29c18601abea0fd160fbe423e05c7a56fe1d38dd250a6b010de499a132d3fe18",
                "sha256:2abdac6ca5b8b6102f319122546739dfc42406b816c16f2a98a8f0cd406d3bf0",
                "sha256:2ba7909a0cd4adcb16797d8d6ab2767e7ddb980b2bf9dbabfc71b3bdd94f072b",
                "sha256:3042048324b4d6a1066c978ec78101effdd84320e8862bfdbf8122d7ad7588ec",
                "sha256:455cec3627e6ca8694b0d9201da6581eb4381b58389f1fbcb51a14fa0e2b3d94",
                "sha256:56d0242fc4990584b265622622b25bb262a178097711d2d95e53ef52a9d23e7e",
                "sha256:8614c00fb8a5046de304fdd86dbd224f99408185d7b245ac6628d0276596e6d2",
                "sha256:86fe550b94525c327578a90b2e13418ca5ba6c636d5efe3edec310e631757eea",
                "sha256:892d5dc38f8b998c83a2a01f131e63896d020586de473e1878f9e85acc70ad44",
                "sha256:8d49d69c64cee2c175478eed84c3a57fce083da4ceebce16440f72be561a8489",
                "sha256:93f00f454329c1f2588ebca2650e8edf7607d6189dbdcc81b5f3be2080155cc4",
                "sha256:acb294fdb80e33545ae54b4421df35c4e578708a5ffce1c00408b2294e70ecef",
                "sha256:aedfb7a783d19d7a30cb41951310f3bfe98f9f21fffc723c8af08a11962b0b17",
                "sha256:afb5b38b51b8bc02f1656a9f15c52b0b20a3999adbe1ab9ac57f926e0065b48a",
                "sha256:b4d2a1920f0aad663f25700b30621ff64af373499e52b544da1148dd8c09409a",
                "sha256:e83db2fdda900eb154a9f79dfb665ac6190781c61d2e18151996de5ee7ffd8a2",
                "sha256:eb7f8cd0996640b83020133b5ef6b97fc9216c3129eaeeaca361abdff5d82166",
                "sha256:ee70fa069802652cf534de1dd3fc590b7d22d4127447bf96ac9849abcdadadf1"
            ],
            "markers": "python_version >= '3.7'",
            "version": "==1.6.2"
        },
        "charset-normalizer": {
            "hashes": [
                "sha256:5a3d016c7c547f69d6f81fb0db9449ce888b418b5b9952cc5e6e66843e9dd845",
                "sha256:83e9a75d1911279afd89352c68b45348559d1fc0506b054b346651b5e7fee29f"
            ],
            "markers": "python_full_version >= '3.6.0'",
            "version": "==2.1.1"
        },
        "cloudpickle": {
            "hashes": [
                "sha256:3f4219469c55453cfe4737e564b67c2a149109dabf7f242478948b895f61106f",
                "sha256:7428798d5926d8fcbfd092d18d01a2a03daf8237d8fcdc8095d256b8490796f0"
            ],
            "markers": "python_version >= '3.6'",
            "version": "==2.2.0"
        },
        "cons": {
            "hashes": [
                "sha256:b46b48adb5a5af7f44375da346d926e55a325d4dc12b9add9f20280d3b3742cb"
            ],
            "markers": "python_version >= '3.6'",
            "version": "==0.4.5"
        },
        "contourpy": {
            "hashes": [
                "sha256:0236875c5a0784215b49d00ebbe80c5b6b5d5244b3655a36dda88105334dea17",
                "sha256:03d1b9c6b44a9e30d554654c72be89af94fab7510b4b9f62356c64c81cec8b7d",
                "sha256:0537cc1195245bbe24f2913d1f9211b8f04eb203de9044630abd3664c6cc339c",
                "sha256:06ca79e1efbbe2df795822df2fa173d1a2b38b6e0f047a0ec7903fbca1d1847e",
                "sha256:08e8d09d96219ace6cb596506fb9b64ea5f270b2fb9121158b976d88871fcfd1",
                "sha256:0b1e66346acfb17694d46175a0cea7d9036f12ed0c31dfe86f0f405eedde2bdd",
                "sha256:0b97454ed5b1368b66ed414c754cba15b9750ce69938fc6153679787402e4cdf",
                "sha256:0e4854cc02006ad6684ce092bdadab6f0912d131f91c2450ce6dbdea78ee3c0b",
                "sha256:12a7dc8439544ed05c6553bf026d5e8fa7fad48d63958a95d61698df0e00092b",
                "sha256:1b1ee48a130da4dd0eb8055bbab34abf3f6262957832fd575e0cab4979a15a41",
                "sha256:1c0e1308307a75e07d1f1b5f0f56b5af84538a5e9027109a7bcf6cb47c434e72",
                "sha256:1dedf4c64185a216c35eb488e6f433297c660321275734401760dafaeb0ad5c2",
                "sha256:208bc904889c910d95aafcf7be9e677726df9ef71e216780170dbb7e37d118fa",
                "sha256:211dfe2bd43bf5791d23afbe23a7952e8ac8b67591d24be3638cabb648b3a6eb",
                "sha256:341330ed19074f956cb20877ad8d2ae50e458884bfa6a6df3ae28487cc76c768",
                "sha256:344cb3badf6fc7316ad51835f56ac387bdf86c8e1b670904f18f437d70da4183",
                "sha256:358f6364e4873f4d73360b35da30066f40387dd3c427a3e5432c6b28dd24a8fa",
                "sha256:371f6570a81dfdddbb837ba432293a63b4babb942a9eb7aaa699997adfb53278",
                "sha256:375d81366afd547b8558c4720337218345148bc2fcffa3a9870cab82b29667f2",
                "sha256:3a1917d3941dd58732c449c810fa7ce46cc305ce9325a11261d740118b85e6f3",
                "sha256:4081918147fc4c29fad328d5066cfc751da100a1098398742f9f364be63803fc",
                "sha256:444fb776f58f4906d8d354eb6f6ce59d0a60f7b6a720da6c1ccb839db7c80eb9",
                "sha256:46deb310a276cc5c1fd27958e358cce68b1e8a515fa5a574c670a504c3a3fe30",
                "sha256:494efed2c761f0f37262815f9e3c4bb9917c5c69806abdee1d1cb6611a7174a0",
                "sha256:50627bf76abb6ba291ad08db583161939c2c5fab38c38181b7833423ab9c7de3",
                "sha256:5641927cc5ae66155d0c80195dc35726eae060e7defc18b7ab27600f39dd1fe7",
                "sha256:5b117d29433fc8393b18a696d794961464e37afb34a6eeb8b2c37b5f4128a83e",
                "sha256:613c665529899b5d9fade7e5d1760111a0b011231277a0d36c49f0d3d6914bd6",
                "sha256:6e459ebb8bb5ee4c22c19cc000174f8059981971a33ce11e17dddf6aca97a142",
                "sha256:6f56515e7c6fae4529b731f6c117752247bef9cdad2b12fc5ddf8ca6a50965a5",
                "sha256:730c27978a0003b47b359935478b7d63fd8386dbb2dcd36c1e8de88cbfc1e9de",
                "sha256:75a2e638042118118ab39d337da4c7908c1af74a8464cad59f19fbc5bbafec9b",
                "sha256:78ced51807ccb2f45d4ea73aca339756d75d021069604c2fccd05390dc3c28eb",
                "sha256:7ee394502026d68652c2824348a40bf50f31351a668977b51437131a90d777ea",
                "sha256:8468b40528fa1e15181cccec4198623b55dcd58306f8815a793803f51f6c474a",
                "sha256:84c593aeff7a0171f639da92cb86d24954bbb61f8a1b530f74eb750a14685832",
                "sha256:913bac9d064cff033cf3719e855d4f1db9f1c179e0ecf3ba9fdef21c21c6a16a",
                "sha256:9447c45df407d3ecb717d837af3b70cfef432138530712263730783b3d016512",
                "sha256:9b0e7fe7f949fb719b206548e5cde2518ffb29936afa4303d8a1c4db43dcb675",
                "sha256:9bc407a6af672da20da74823443707e38ece8b93a04009dca25856c2d9adadb1",
                "sha256:9e8e686a6db92a46111a1ee0ee6f7fbfae4048f0019de207149f43ac1812cf95",
                "sha256:9fc4e7973ed0e1fe689435842a6e6b330eb7ccc696080dda9a97b1a1b78e41db",
                "sha256:a457ee72d9032e86730f62c5eeddf402e732fdf5ca8b13b41772aa8ae13a4563",
                "sha256:a628bba09ba72e472bf7b31018b6281fd4cc903f0888049a3724afba13b6e0b8",
                "sha256:a79d239fc22c3b8d9d3de492aa0c245533f4f4c7608e5749af866949c0f1b1b9",
                "sha256:aa4674cf3fa2bd9c322982644967f01eed0c91bb890f624e0e0daf7a5c3383e9",
                "sha256:acd2bd02f1a7adff3a1f33e431eb96ab6d7987b039d2946a9b39fe6fb16a1036",
                "sha256:b3b1bd7577c530eaf9d2bc52d1a93fef50ac516a8b1062c3d1b9bcec9ebe329b",
                "sha256:b48d94386f1994db7c70c76b5808c12e23ed7a4ee13693c2fc5ab109d60243c0",
                "sha256:b64f747e92af7da3b85631a55d68c45a2d728b4036b03cdaba4bd94bcc85bd6f",
                "sha256:b98c820608e2dca6442e786817f646d11057c09a23b68d2b3737e6dcb6e4a49b",
                "sha256:c1baa49ab9fedbf19d40d93163b7d3e735d9cd8d5efe4cce9907902a6dad391f",
                "sha256:c38c6536c2d71ca2f7e418acaf5bca30a3af7f2a2fa106083c7d738337848dbe",
                "sha256:c78bfbc1a7bff053baf7e508449d2765964d67735c909b583204e3240a2aca45",
                "sha256:cd2bc0c8f2e8de7dd89a7f1c10b8844e291bca17d359373203ef2e6100819edd",
                "sha256:d2eff2af97ea0b61381828b1ad6cd249bbd41d280e53aea5cccd7b2b31b8225c",
                "sha256:d8834c14b8c3dd849005e06703469db9bf96ba2d66a3f88ecc539c9a8982e0ee",
                "sha256:d912f0154a20a80ea449daada904a7eb6941c83281a9fab95de50529bfc3a1da",
                "sha256:da1ef35fd79be2926ba80fbb36327463e3656c02526e9b5b4c2b366588b74d9a",
                "sha256:dbe6fe7a1166b1ddd7b6d887ea6fa8389d3f28b5ed3f73a8f40ece1fc5a3d340",
                "sha256:dcd556c8fc37a342dd636d7eef150b1399f823a4462f8c968e11e1ebeabee769",
                "sha256:e13b31d1b4b68db60b3b29f8e337908f328c7f05b9add4b1b5c74e0691180109",
                "sha256:e1739496c2f0108013629aa095cc32a8c6363444361960c07493818d0dea2da4",
                "sha256:e43255a83835a129ef98f75d13d643844d8c646b258bebd11e4a0975203e018f",
                "sha256:e626cefff8491bce356221c22af5a3ea528b0b41fbabc719c00ae233819ea0bf",
                "sha256:eadad75bf91897f922e0fb3dca1b322a58b1726a953f98c2e5f0606bd8408621",
                "sha256:f33da6b5d19ad1bb5e7ad38bb8ba5c426d2178928bc2b2c44e8823ea0ecb6ff3",
                "sha256:f4052a8a4926d4468416fc7d4b2a7b2a3e35f25b39f4061a7e2a3a2748c4fc48",
                "sha256:f6ca38dd8d988eca8f07305125dec6f54ac1c518f1aaddcc14d08c01aebb6efc"
            ],
            "markers": "python_version >= '3.7'",
            "version": "==1.0.6"
        },
        "corner": {
            "hashes": [
                "sha256:a187860e62e71e5be33088383314588edb98d1c6ac2614bf107561cb1f6581b3",
                "sha256:d39f1d9ad31093bb2aa06d80b23573e51ad7130af4c4af0931fca745a64751e5"
            ],
            "index": "pypi",
            "version": "==2.2.1"
=======
        },
        "charset-normalizer": {
            "hashes": [
                "sha256:5189b6f22b01957427f35b6a08d9a0bc45b46d3788ef5a92e978433c7a35f8a5",
                "sha256:575e708016ff3a5e3681541cb9d79312c416835686d054a23accb873b254f413"
            ],
            "markers": "python_version >= '3.6'",
            "version": "==2.1.0"
>>>>>>> 5d1fe20b
        },
        "cycler": {
            "hashes": [
                "sha256:3a27e95f763a428a739d2add979fa7494c912a32c17c4c38c4d5f082cad165a3",
                "sha256:9c87405839a19696e837b3b818fed3f5f69f16f1eec1a1ad77e043dcea9c772f"
            ],
            "markers": "python_version >= '3.6'",
            "version": "==0.11.0"
        },
        "cython": {
            "hashes": [
                "sha256:061e25151c38f2361bc790d3bcf7f9d9828a0b6a4d5afa56fbed3bd33fb2373a",
                "sha256:06be83490c906b6429b4389e13487a26254ccaad2eef6f3d4ee21d8d3a4aaa2b",
                "sha256:07d173d3289415bb496e72cb0ddd609961be08fe2968c39094d5712ffb78672b",
                "sha256:0bbc27abdf6aebfa1bce34cd92bd403070356f28b0ecb3198ff8a182791d58b9",
                "sha256:0ea8267fc373a2c5064ad77d8ff7bf0ea8b88f7407098ff51829381f8ec1d5d9",
                "sha256:3875c2b2ea752816a4d7ae59d45bb546e7c4c79093c83e3ba7f4d9051dd02928",
                "sha256:39afb4679b8c6bf7ccb15b24025568f4f9b4d7f9bf3cbd981021f542acecd75b",
                "sha256:3f85eb2343d20d91a4ea9cf14e5748092b376a64b7e07fc224e85b2753e9070b",
                "sha256:40eff7aa26e91cf108fd740ffd4daf49f39b2fdffadabc7292b4b7dc5df879f0",
                "sha256:479690d2892ca56d34812fe6ab8f58e4b2e0129140f3d94518f15993c40553da",
                "sha256:4a4b03ab483271f69221c3210f7cde0dcc456749ecf8243b95bc7a701e5677e0",
                "sha256:513e9707407608ac0d306c8b09d55a28be23ea4152cbd356ceaec0f32ef08d65",
                "sha256:5514f3b4122cb22317122a48e175a7194e18e1803ca555c4c959d7dfe68eaf98",
                "sha256:5ba622326f2862f9c1f99ca8d47ade49871241920a352c917e16861e25b0e5c3",
                "sha256:63b79d9e1f7c4d1f498ab1322156a0d7dc1b6004bf981a8abda3f66800e140cd",
                "sha256:656dc5ff1d269de4d11ee8542f2ffd15ab466c447c1f10e5b8aba6f561967276",
                "sha256:67fdd2f652f8d4840042e2d2d91e15636ba2bcdcd92e7e5ffbc68e6ef633a754",
                "sha256:79e3bab19cf1b021b613567c22eb18b76c0c547b9bc3903881a07bfd9e7e64cf",
                "sha256:856d2fec682b3f31583719cb6925c6cdbb9aa30f03122bcc45c65c8b6f515754",
                "sha256:8669cadeb26d9a58a5e6b8ce34d2c8986cc3b5c0bfa77eda6ceb471596cb2ec3",
                "sha256:8733cf4758b79304f2a4e39ebfac5e92341bce47bcceb26c1254398b2f8c1af7",
                "sha256:97335b2cd4acebf30d14e2855d882de83ad838491a09be2011745579ac975833",
                "sha256:afbce249133a830f121b917f8c9404a44f2950e0e4f5d1e68f043da4c2e9f457",
                "sha256:b0595aee62809ba353cebc5c7978e0e443760c3e882e2c7672c73ffe46383673",
                "sha256:b6da3063c5c476f5311fd76854abae6c315f1513ef7d7904deed2e774623bbb9",
                "sha256:c8e8025f496b5acb6ba95da2fb3e9dacffc97d9a92711aacfdd42f9c5927e094",
                "sha256:cddc47ec746a08603037731f5d10aebf770ced08666100bd2cdcaf06a85d4d1b",
                "sha256:cdf10af3e2e3279dc09fdc5f95deaa624850a53913f30350ceee824dc14fc1a6",
                "sha256:d968ffc403d92addf20b68924d95428d523436adfd25cf505d427ed7ba3bee8b",
                "sha256:dbee03b8d42dca924e6aa057b836a064c769ddfd2a4c2919e65da2c8a362d528",
                "sha256:e1958e0227a4a6a2c06fd6e35b7469de50adf174102454db397cec6e1403cce3",
                "sha256:e6ffa08aa1c111a1ebcbd1cf4afaaec120bc0bbdec3f2545f8bb7d3e8e77a1cd",
                "sha256:e83228e0994497900af954adcac27f64c9a57cd70a9ec768ab0cb2c01fd15cf1",
                "sha256:ea1dcc07bfb37367b639415333cfbfe4a93c3be340edf1db10964bc27d42ed64",
                "sha256:eca3065a1279456e81c615211d025ea11bfe4e19f0c5650b859868ca04b3fcbd",
                "sha256:ed087eeb88a8cf96c60fb76c5c3b5fb87188adee5e179f89ec9ad9a43c0c54b3",
                "sha256:eeb475eb6f0ccf6c039035eb4f0f928eb53ead88777e0a760eccb140ad90930b",
                "sha256:eefd2b9a5f38ded8d859fe96cc28d7d06e098dc3f677e7adbafda4dcdd4a461c",
                "sha256:f3fd44cc362eee8ae569025f070d56208908916794b6ab21e139cea56470a2b3",
                "sha256:f9944013588a3543fca795fffb0a070a31a243aa4f2d212f118aa95e69485831"
            ],
            "index": "pypi",
            "version": "==0.29.32"
        },
        "debugpy": {
            "hashes": [
                "sha256:34d2cdd3a7c87302ba5322b86e79c32c2115be396f3f09ca13306d8a04fe0f16",
                "sha256:3c9f985944a30cfc9ae4306ac6a27b9c31dba72ca943214dad4a0ab3840f6161",
                "sha256:4e255982552b0edfe3a6264438dbd62d404baa6556a81a88f9420d3ed79b06ae",
                "sha256:5ad571a36cec137ae6ed951d0ff75b5e092e9af6683da084753231150cbc5b25",
                "sha256:6efc30325b68e451118b795eff6fe8488253ca3958251d5158106d9c87581bc6",
                "sha256:7c302095a81be0d5c19f6529b600bac971440db3e226dce85347cc27e6a61908",
                "sha256:84c39940a0cac410bf6aa4db00ba174f973eef521fbe9dd058e26bcabad89c4f",
                "sha256:86d784b72c5411c833af1cd45b83d80c252b77c3bfdb43db17c441d772f4c734",
                "sha256:adcfea5ea06d55d505375995e150c06445e2b20cd12885bcae566148c076636b",
                "sha256:b8deaeb779699350deeed835322730a3efec170b88927debc9ba07a1a38e2585",
                "sha256:c4b2bd5c245eeb49824bf7e539f95fb17f9a756186e51c3e513e32999d8846f3",
                "sha256:c4cd6f37e3c168080d61d698390dfe2cd9e74ebf80b448069822a15dadcda57d",
                "sha256:cca23cb6161ac89698d629d892520327dd1be9321c0960e610bbcb807232b45d",
                "sha256:d5c814596a170a0a58fa6fad74947e30bfd7e192a5d2d7bd6a12156c2899e13a",
                "sha256:daadab4403427abd090eccb38d8901afd8b393e01fd243048fab3f1d7132abb4",
                "sha256:dda8652520eae3945833e061cbe2993ad94a0b545aebd62e4e6b80ee616c76b2",
                "sha256:e8922090514a890eec99cfb991bab872dd2e353ebb793164d5f01c362b9a40bf",
                "sha256:fc233a0160f3b117b20216f1169e7211b83235e3cd6749bcdd8dbb72177030c7"
            ],
            "markers": "python_version >= '3.7'",
            "version": "==1.6.3"
        },
        "decorator": {
            "hashes": [
                "sha256:637996211036b6385ef91435e4fae22989472f9d571faba8927ba8253acbc330",
                "sha256:b8c3f85900b9dc423225913c5aace94729fe1fa9763b38939a95226f02d37186"
            ],
            "markers": "python_version >= '3.5'",
            "version": "==5.1.1"
        },
        "defusedxml": {
            "hashes": [
                "sha256:1bb3032db185915b62d7c6209c5a8792be6a32ab2fedacc84e01b52c51aa3e69",
                "sha256:a352e7e428770286cc899e2542b6cdaedb2b4953ff269a210103ec58f6198a61"
            ],
            "markers": "python_version >= '2.7' and python_version not in '3.0, 3.1, 3.2, 3.3, 3.4'",
            "version": "==0.7.1"
        },
        "entrypoints": {
            "hashes": [
                "sha256:b706eddaa9218a19ebcd67b56818f05bb27589b1ca9e8d797b74affad4ccacd4",
                "sha256:f174b5ff827504fd3cd97cc3f8649f3693f51538c7e4bdf3ef002c8429d42f9f"
            ],
            "markers": "python_version >= '3.6'",
            "version": "==0.4"
        },
        "etuples": {
            "hashes": [
                "sha256:babb99e09428e7985d2baf5537f38ca1e47b596e1fadbef7db12388cab0a92de"
            ],
            "markers": "python_version >= '3.6'",
            "version": "==0.3.8"
        },
        "executing": {
            "hashes": [
                "sha256:0314a69e37426e3608aada02473b4161d4caf5a4b244d1d0c48072b8fee7bacc",
                "sha256:19da64c18d2d851112f09c287f8d3dbbdf725ab0e569077efb6cdcbd3497c107"
            ],
            "version": "==1.2.0"
        },
        "fastjsonschema": {
            "hashes": [
                "sha256:01e366f25d9047816fe3d288cbfc3e10541daf0af2044763f3d0ade42476da18",
                "sha256:21f918e8d9a1a4ba9c22e09574ba72267a6762d47822db9add95f6454e51cc1c"
            ],
            "version": "==2.16.2"
        },
        "fastprogress": {
            "hashes": [
                "sha256:6dfea88f7a4717b0a8d6ee2048beae5dbed369f932a368c5dd9caff34796f7c5",
                "sha256:7a17d2b438890f838c048eefce32c4ded47197ecc8ea042cecc33d3deb8022f5"
            ],
            "markers": "python_version >= '3.6'",
            "version": "==1.0.3"
        },
        "filelock": {
            "hashes": [
                "sha256:55447caa666f2198c5b6b13a26d2084d26fa5b115c00d065664b2124680c4edc",
                "sha256:617eb4e5eedc82fc5f47b6d61e4d11cb837c56cb4544e39081099fa17ad109d4"
            ],
            "markers": "python_version >= '3.7'",
            "version": "==3.8.0"
        },
        "fonttools": {
            "hashes": [
                "sha256:2bb244009f9bf3fa100fc3ead6aeb99febe5985fa20afbfbaa2f8946c2fbdaf1",
                "sha256:820466f43c8be8c3009aef8b87e785014133508f0de64ec469e4efb643ae54fb"
            ],
            "markers": "python_version >= '3.7'",
            "version": "==4.38.0"
        },
        "idna": {
            "hashes": [
                "sha256:814f528e8dead7d329833b91c5faa87d60bf71824cd12a7530b5526063d02cb4",
                "sha256:90b77e79eaa3eba6de819a0c442c0b4ceefc341a7a2ab77d7562bf49f425c5c2"
            ],
            "markers": "python_version >= '3.5'",
<<<<<<< HEAD
            "version": "==3.4"
        },
        "importlib-metadata": {
            "hashes": [
                "sha256:da31db32b304314d044d3c12c79bd59e307889b287ad12ff387b3500835fc2ab",
                "sha256:ddb0e35065e8938f867ed4928d0ae5bf2a53b7773871bfe6bcc7e4fcdc7dea43"
            ],
            "markers": "python_version < '3.10'",
            "version": "==5.0.0"
        },
        "importlib-resources": {
            "hashes": [
                "sha256:c01b1b94210d9849f286b86bb51bcea7cd56dde0600d8db721d7b81330711668",
                "sha256:ee17ec648f85480d523596ce49eae8ead87d5631ae1551f913c0100b5edd3437"
            ],
            "markers": "python_version < '3.9'",
            "version": "==5.10.0"
        },
        "ipykernel": {
            "hashes": [
                "sha256:3a9a1b2ad6dbbd5879855aabb4557f08e63fa2208bffed897f03070e2bb436f6",
                "sha256:e178c1788399f93a459c241fe07c3b810771c607b1fb064a99d2c5d40c90c5d4"
            ],
            "markers": "python_version >= '3.8'",
            "version": "==6.17.1"
        },
        "ipython": {
            "hashes": [
                "sha256:7c959e3dedbf7ed81f9b9d8833df252c430610e2a4a6464ec13cd20975ce20a5",
                "sha256:91ef03016bcf72dd17190f863476e7c799c6126ec7e8be97719d1bc9a78a59a4"
            ],
            "markers": "python_version >= '3.8'",
            "version": "==8.6.0"
=======
            "version": "==3.3"
        },
        "ipykernel": {
            "hashes": [
                "sha256:b59f9d9672c3a483494bb75915a2b315e78b833a38b039b1ee36dc28683f0d89",
                "sha256:b9ed519a29eb819eb82e87e0d3754088237b233e5c647b8bb0ff23c8c70ed16f"
            ],
            "markers": "python_version >= '3.7'",
            "version": "==6.15.0"
        },
        "ipython": {
            "hashes": [
                "sha256:7ca74052a38fa25fe9bedf52da0be7d3fdd2fb027c3b778ea78dfe8c212937d1",
                "sha256:f2db3a10254241d9b447232cec8b424847f338d9d36f9a577a6192c332a46abd"
            ],
            "markers": "python_version >= '3.8'",
            "version": "==8.4.0"
>>>>>>> 5d1fe20b
        },
        "ipython-genutils": {
            "hashes": [
                "sha256:72dd37233799e619666c9f639a9da83c34013a73e8bbc79a7a6348d93c61fab8",
                "sha256:eb2e116e75ecef9d4d228fdc66af54269afa26ab4463042e33785b887c628ba8"
            ],
            "version": "==0.2.0"
        },
        "ipywidgets": {
            "hashes": [
<<<<<<< HEAD
                "sha256:08cb75c6e0a96836147cbfdc55580ae04d13e05d26ffbc377b4e1c68baa28b1f",
                "sha256:1dc3dd4ee19ded045ea7c86eb273033d238d8e43f9e7872c52d092683f263891"
            ],
            "markers": "python_version >= '3.7'",
            "version": "==8.0.2"
        },
        "jax": {
            "hashes": [
                "sha256:18bea69321cb95ea5ea913adfe5e2c1d453cade9d4cfd0dc814ecba9fc0cb6e3"
            ],
            "markers": "python_version >= '3.7'",
            "version": "==0.3.25"
        },
        "jaxlib": {
            "hashes": [
                "sha256:09508f7000c0fa958fba29267338e8de75b31d7ea29bd79719a568c38f0f8d31",
                "sha256:13446a8382aa9ed944c16af636ca111d0afbbead91eed5cc2dc71195045e71b3",
                "sha256:1e59ba58c9e93c1e1cef243f2609ec0b0c0a81160c20b9555aecdea32ccd6a78",
                "sha256:1f1448f102a9d05186f579b6931fa0c607783ecc915fdfaa482c19538affa180",
                "sha256:2e008e0a6c10aa7e949555e98dc0471e0d550d5d7c109771e38a971b49480538",
                "sha256:3c75c8efd3702687968820446e3fb9ff997f8a2a07ab92e33b80e2f12eab3d9a",
                "sha256:5295354ed5db111e6f3e88cdfa4010d11c33dd926ac61735b9096b4e0746aa7b",
                "sha256:6e2f4e51041b8371aa3976b5a3a9cdcdccb1bd7b040c9b1345cbf24bd28a8d19",
                "sha256:71866aeaafbc9a12b59dcbe443353772ef235b40c53f8bd7403d39311822c276",
                "sha256:78b29c72d0680829db9377ed9be326875849258a60b8173b4a388b34ad18bc78",
                "sha256:9f3116389ee834b3cdeb30001b085f4b55d7741366034f041c1d377154aa5afa",
                "sha256:a50193ba0cbf879021c9d73d7bcfa7eafb9138895d057b774c301aac3701f9a5",
                "sha256:f2d517635fd77e2729c0ab7863be0d290927d01b2abb2f5dc955c821f8b0d53e",
                "sha256:fec043cdd55f3257d02e9d8880b33860eacadcae1bd5e26f43fdd08ada23614d"
            ],
            "markers": "python_version >= '3.7'",
            "version": "==0.3.25"
=======
                "sha256:5f2fa1b7afae1af32c88088c9828ad978de93ddda393d7ed414e553fee93dcab",
                "sha256:aa1076ab7102b2486ae2607c43c243200a07c17d6093676c419d4b6762489a50"
            ],
            "version": "==7.7.1"
>>>>>>> 5d1fe20b
        },
        "jedi": {
            "hashes": [
                "sha256:637c9635fcf47945ceb91cd7f320234a7be540ded6f3e99a50cb6febdfd1ba8d",
                "sha256:74137626a64a99c8eb6ae5832d99b3bdd7d29a3850fe2aa80a4126b2a7d949ab"
            ],
            "markers": "python_version >= '3.6'",
            "version": "==0.18.1"
        },
        "jinja2": {
            "hashes": [
                "sha256:31351a702a408a9e7595a8fc6150fc3f43bb6bf7e319770cbc0db9df9437e852",
                "sha256:6088930bfe239f0e6710546ab9c19c9ef35e29792895fed6e6e31a023a182a61"
            ],
            "markers": "python_version >= '3.7'",
            "version": "==3.1.2"
        },
        "jsonschema": {
            "hashes": [
<<<<<<< HEAD
                "sha256:5bfcf2bca16a087ade17e02b282d34af7ccd749ef76241e7f9bd7c0cb8a9424d",
                "sha256:f660066c3966db7d6daeaea8a75e0b68237a48e51cf49882087757bb59916248"
            ],
            "markers": "python_version >= '3.7'",
            "version": "==4.17.0"
=======
                "sha256:5eb781753403847fb320f05e9ab2191725b58c5e7f97f1bed63285ca423159bc",
                "sha256:ec2802e6a37517f09d47d9ba107947589ae1d25ff557b925d83a321fc2aa5d3b"
            ],
            "markers": "python_version >= '3.7'",
            "version": "==4.6.1"
>>>>>>> 5d1fe20b
        },
        "jupyter": {
            "hashes": [
                "sha256:3e1f86076bbb7c8c207829390305a2b1fe836d471ed54be66a3b8c41e7f46cc7",
                "sha256:5b290f93b98ffbc21c0c7e749f054b3267782166d72fa5e3ed1ed4eaf34a2b78",
                "sha256:d9dc4b3318f310e34c82951ea5d6683f67bed7def4b259fafbfe4f1beb1d8e5f"
            ],
            "index": "pypi",
            "version": "==1.0.0"
        },
        "jupyter-client": {
            "hashes": [
<<<<<<< HEAD
                "sha256:330f6b627e0b4bf2f54a3a0dd9e4a22d2b649c8518168afedce2c96a1ceb2860",
                "sha256:df56ae23b8e1da1b66f89dee1368e948b24a7f780fa822c5735187589fc4c157"
            ],
            "markers": "python_version >= '3.7'",
            "version": "==7.4.7"
=======
                "sha256:17d74b0d0a7b24f1c8c527b24fcf4607c56bee542ffe8e3418e50b21e514b621",
                "sha256:aa9a6c32054b290374f95f73bb0cae91455c58dfb84f65c8591912b8f65e6d56"
            ],
            "markers": "python_version >= '3.7'",
            "version": "==7.3.4"
>>>>>>> 5d1fe20b
        },
        "jupyter-console": {
            "hashes": [
                "sha256:172f5335e31d600df61613a97b7f0352f2c8250bbd1092ef2d658f77249f89fb",
                "sha256:756df7f4f60c986e7bc0172e4493d3830a7e6e75c08750bbe59c0a5403ad6dee"
            ],
            "markers": "python_version >= '3.7'",
            "version": "==6.4.4"
        },
        "jupyter-core": {
            "hashes": [
                "sha256:4ed68b7c606197c7e344a24b7195eef57898157075a69655a886074b6beb7043",
                "sha256:6da1fae48190da8551e1b5dbbb19d51d00b079d59a073c7030407ecaf96dbb1e"
            ],
            "markers": "python_version >= '3.8'",
            "version": "==5.0.0"
        },
        "jupyter-server": {
            "hashes": [
                "sha256:69cb954ef02c0ba1837787e34e4a1240c93c8eb590662fae1840778861957660",
                "sha256:c01d0e84c22a14dd6b0e7d8ce4105b08a3426b46582668e28046a64c07311a4f"
            ],
            "markers": "python_version >= '3.7'",
            "version": "==1.23.2"
        },
        "jupyterlab-pygments": {
            "hashes": [
                "sha256:2405800db07c9f770863bcf8049a529c3dd4d3e28536638bd7c1c01d2748309f",
                "sha256:7405d7fde60819d905a9fa8ce89e4cd830e318cdad22a0030f7a901da705585d"
            ],
            "markers": "python_version >= '3.7'",
            "version": "==0.2.2"
        },
        "jupyterlab-widgets": {
            "hashes": [
<<<<<<< HEAD
                "sha256:6aa1bc0045470d54d76b9c0b7609a8f8f0087573bae25700a370c11f82cb38c8",
                "sha256:c767181399b4ca8b647befe2d913b1260f51bf9d8ef9b7a14632d4c1a7b536bd"
            ],
            "markers": "python_version >= '3.7'",
            "version": "==3.0.3"
        },
        "kiwisolver": {
            "hashes": [
                "sha256:02f79693ec433cb4b5f51694e8477ae83b3205768a6fb48ffba60549080e295b",
                "sha256:03baab2d6b4a54ddbb43bba1a3a2d1627e82d205c5cf8f4c924dc49284b87166",
                "sha256:1041feb4cda8708ce73bb4dcb9ce1ccf49d553bf87c3954bdfa46f0c3f77252c",
                "sha256:10ee06759482c78bdb864f4109886dff7b8a56529bc1609d4f1112b93fe6423c",
                "sha256:1d1573129aa0fd901076e2bfb4275a35f5b7aa60fbfb984499d661ec950320b0",
                "sha256:283dffbf061a4ec60391d51e6155e372a1f7a4f5b15d59c8505339454f8989e4",
                "sha256:28bc5b299f48150b5f822ce68624e445040595a4ac3d59251703779836eceff9",
                "sha256:2a66fdfb34e05b705620dd567f5a03f239a088d5a3f321e7b6ac3239d22aa286",
                "sha256:2e307eb9bd99801f82789b44bb45e9f541961831c7311521b13a6c85afc09767",
                "sha256:2e407cb4bd5a13984a6c2c0fe1845e4e41e96f183e5e5cd4d77a857d9693494c",
                "sha256:2f5e60fabb7343a836360c4f0919b8cd0d6dbf08ad2ca6b9cf90bf0c76a3c4f6",
                "sha256:36dafec3d6d6088d34e2de6b85f9d8e2324eb734162fba59d2ba9ed7a2043d5b",
                "sha256:3fe20f63c9ecee44560d0e7f116b3a747a5d7203376abeea292ab3152334d004",
                "sha256:41dae968a94b1ef1897cb322b39360a0812661dba7c682aa45098eb8e193dbdf",
                "sha256:4bd472dbe5e136f96a4b18f295d159d7f26fd399136f5b17b08c4e5f498cd494",
                "sha256:4ea39b0ccc4f5d803e3337dd46bcce60b702be4d86fd0b3d7531ef10fd99a1ac",
                "sha256:5853eb494c71e267912275e5586fe281444eb5e722de4e131cddf9d442615626",
                "sha256:5bce61af018b0cb2055e0e72e7d65290d822d3feee430b7b8203d8a855e78766",
                "sha256:6295ecd49304dcf3bfbfa45d9a081c96509e95f4b9d0eb7ee4ec0530c4a96514",
                "sha256:62ac9cc684da4cf1778d07a89bf5f81b35834cb96ca523d3a7fb32509380cbf6",
                "sha256:70e7c2e7b750585569564e2e5ca9845acfaa5da56ac46df68414f29fea97be9f",
                "sha256:7577c1987baa3adc4b3c62c33bd1118c3ef5c8ddef36f0f2c950ae0b199e100d",
                "sha256:75facbe9606748f43428fc91a43edb46c7ff68889b91fa31f53b58894503a191",
                "sha256:787518a6789009c159453da4d6b683f468ef7a65bbde796bcea803ccf191058d",
                "sha256:78d6601aed50c74e0ef02f4204da1816147a6d3fbdc8b3872d263338a9052c51",
                "sha256:7c43e1e1206cd421cd92e6b3280d4385d41d7166b3ed577ac20444b6995a445f",
                "sha256:81e38381b782cc7e1e46c4e14cd997ee6040768101aefc8fa3c24a4cc58e98f8",
                "sha256:841293b17ad704d70c578f1f0013c890e219952169ce8a24ebc063eecf775454",
                "sha256:872b8ca05c40d309ed13eb2e582cab0c5a05e81e987ab9c521bf05ad1d5cf5cb",
                "sha256:877272cf6b4b7e94c9614f9b10140e198d2186363728ed0f701c6eee1baec1da",
                "sha256:8c808594c88a025d4e322d5bb549282c93c8e1ba71b790f539567932722d7bd8",
                "sha256:8ed58b8acf29798b036d347791141767ccf65eee7f26bde03a71c944449e53de",
                "sha256:91672bacaa030f92fc2f43b620d7b337fd9a5af28b0d6ed3f77afc43c4a64b5a",
                "sha256:968f44fdbf6dd757d12920d63b566eeb4d5b395fd2d00d29d7ef00a00582aac9",
                "sha256:9f85003f5dfa867e86d53fac6f7e6f30c045673fa27b603c397753bebadc3008",
                "sha256:a553dadda40fef6bfa1456dc4be49b113aa92c2a9a9e8711e955618cd69622e3",
                "sha256:a68b62a02953b9841730db7797422f983935aeefceb1679f0fc85cbfbd311c32",
                "sha256:abbe9fa13da955feb8202e215c4018f4bb57469b1b78c7a4c5c7b93001699938",
                "sha256:ad881edc7ccb9d65b0224f4e4d05a1e85cf62d73aab798943df6d48ab0cd79a1",
                "sha256:b1792d939ec70abe76f5054d3f36ed5656021dcad1322d1cc996d4e54165cef9",
                "sha256:b428ef021242344340460fa4c9185d0b1f66fbdbfecc6c63eff4b7c29fad429d",
                "sha256:b533558eae785e33e8c148a8d9921692a9fe5aa516efbdff8606e7d87b9d5824",
                "sha256:ba59c92039ec0a66103b1d5fe588fa546373587a7d68f5c96f743c3396afc04b",
                "sha256:bc8d3bd6c72b2dd9decf16ce70e20abcb3274ba01b4e1c96031e0c4067d1e7cd",
                "sha256:bc9db8a3efb3e403e4ecc6cd9489ea2bac94244f80c78e27c31dcc00d2790ac2",
                "sha256:bf7d9fce9bcc4752ca4a1b80aabd38f6d19009ea5cbda0e0856983cf6d0023f5",
                "sha256:c2dbb44c3f7e6c4d3487b31037b1bdbf424d97687c1747ce4ff2895795c9bf69",
                "sha256:c79ebe8f3676a4c6630fd3f777f3cfecf9289666c84e775a67d1d358578dc2e3",
                "sha256:c97528e64cb9ebeff9701e7938653a9951922f2a38bd847787d4a8e498cc83ae",
                "sha256:d0611a0a2a518464c05ddd5a3a1a0e856ccc10e67079bb17f265ad19ab3c7597",
                "sha256:d06adcfa62a4431d404c31216f0f8ac97397d799cd53800e9d3efc2fbb3cf14e",
                "sha256:d41997519fcba4a1e46eb4a2fe31bc12f0ff957b2b81bac28db24744f333e955",
                "sha256:d5b61785a9ce44e5a4b880272baa7cf6c8f48a5180c3e81c59553ba0cb0821ca",
                "sha256:da152d8cdcab0e56e4f45eb08b9aea6455845ec83172092f09b0e077ece2cf7a",
                "sha256:da7e547706e69e45d95e116e6939488d62174e033b763ab1496b4c29b76fabea",
                "sha256:db5283d90da4174865d520e7366801a93777201e91e79bacbac6e6927cbceede",
                "sha256:db608a6757adabb32f1cfe6066e39b3706d8c3aa69bbc353a5b61edad36a5cb4",
                "sha256:e0ea21f66820452a3f5d1655f8704a60d66ba1191359b96541eaf457710a5fc6",
                "sha256:e7da3fec7408813a7cebc9e4ec55afed2d0fd65c4754bc376bf03498d4e92686",
                "sha256:e92a513161077b53447160b9bd8f522edfbed4bd9759e4c18ab05d7ef7e49408",
                "sha256:ecb1fa0db7bf4cff9dac752abb19505a233c7f16684c5826d1f11ebd9472b871",
                "sha256:efda5fc8cc1c61e4f639b8067d118e742b812c930f708e6667a5ce0d13499e29",
                "sha256:f0a1dbdb5ecbef0d34eb77e56fcb3e95bbd7e50835d9782a45df81cc46949750",
                "sha256:f0a71d85ecdd570ded8ac3d1c0f480842f49a40beb423bb8014539a9f32a5897",
                "sha256:f4f270de01dd3e129a72efad823da90cc4d6aafb64c410c9033aba70db9f1ff0",
                "sha256:f6cb459eea32a4e2cf18ba5fcece2dbdf496384413bc1bae15583f19e567f3b2",
                "sha256:f8ad8285b01b0d4695102546b342b493b3ccc6781fc28c8c6a1bb63e95d22f09",
                "sha256:f9f39e2f049db33a908319cf46624a569b36983c7c78318e9726a4cb8923b26c"
            ],
            "markers": "python_version >= '3.7'",
            "version": "==1.4.4"
        },
        "logical-unification": {
            "hashes": [
                "sha256:7c6a6c1b7c6baa0f5b9af93f06cfc8d2419b6b793346b678ed1367c05ce74558"
            ],
            "markers": "python_version >= '3.6'",
            "version": "==0.4.5"
=======
                "sha256:67d0ef1e407e0c42c8ab60b9d901cd7a4c68923650763f75bf17fb06c1943b79",
                "sha256:90ab47d99da03a3697074acb23b2975ead1d6171aa41cb2812041a7f2a08177a"
            ],
            "markers": "python_version >= '3.6'",
            "version": "==1.1.1"
        },
        "kiwisolver": {
            "hashes": [
                "sha256:007799c7fa934646318fc128b033bb6e6baabe7fbad521bfb2279aac26225cd7",
                "sha256:130c6c35eded399d3967cf8a542c20b671f5ba85bd6f210f8b939f868360e9eb",
                "sha256:1858ad3cb686eccc7c6b7c5eac846a1cfd45aacb5811b2cf575e80b208f5622a",
                "sha256:1ae7aa0784aeadfbd693c27993727792fbe1455b84d49970bad5886b42976b18",
                "sha256:1d2c744aeedce22c122bb42d176b4aa6d063202a05a4abdacb3e413c214b3694",
                "sha256:21a3a98f0a21fc602663ca9bce2b12a4114891bdeba2dea1e9ad84db59892fca",
                "sha256:22ccba48abae827a0f952a78a7b1a7ff01866131e5bbe1f826ce9bda406bf051",
                "sha256:26b5a70bdab09e6a2f40babc4f8f992e3771751e144bda1938084c70d3001c09",
                "sha256:2d76780d9c65c7529cedd49fa4802d713e60798d8dc3b0d5b12a0a8f38cca51c",
                "sha256:325fa1b15098e44fe4590a6c5c09a212ca10c6ebb5d96f7447d675f6c8340e4e",
                "sha256:3a297d77b3d6979693f5948df02b89431ae3645ec95865e351fb45578031bdae",
                "sha256:3b1dcbc49923ac3c973184a82832e1f018dec643b1e054867d04a3a22255ec6a",
                "sha256:40240da438c0ebfe2aa76dd04b844effac6679423df61adbe3437d32f23468d9",
                "sha256:46c6e5018ba31d5ee7582f323d8661498a154dea1117486a571db4c244531f24",
                "sha256:46fb56fde006b7ef5f8eaa3698299b0ea47444238b869ff3ced1426aa9fedcb5",
                "sha256:4dc350cb65fe4e3f737d50f0465fa6ea0dcae0e5722b7edf5d5b0a0e3cd2c3c7",
                "sha256:51078855a16b7a4984ed2067b54e35803d18bca9861cb60c60f6234b50869a56",
                "sha256:547111ef7cf13d73546c2de97ce434935626c897bdec96a578ca100b5fcd694b",
                "sha256:5fb73cc8a34baba1dfa546ae83b9c248ef6150c238b06fc53d2773685b67ec67",
                "sha256:654280c5f41831ddcc5a331c0e3ce2e480bbc3d7c93c18ecf6236313aae2d61a",
                "sha256:6b3136eecf7e1b4a4d23e4b19d6c4e7a8e0b42d55f30444e3c529700cdacaa0d",
                "sha256:7118ca592d25b2957ff7b662bc0fe4f4c2b5d5b27814b9b1bc9f2fb249a970e7",
                "sha256:71af5b43e4fa286a35110fc5bb740fdeae2b36ca79fbcf0a54237485baeee8be",
                "sha256:747190fcdadc377263223f8f72b038381b3b549a8a3df5baf4d067da4749b046",
                "sha256:8395064d63b26947fa2c9faeea9c3eee35e52148c5339c37987e1d96fbf009b3",
                "sha256:84f85adfebd7d3c3db649efdf73659e1677a2cf3fa6e2556a3f373578af14bf7",
                "sha256:86bcf0009f2012847a688f2f4f9b16203ca4c835979a02549aa0595d9f457cc8",
                "sha256:ab8a15c2750ae8d53e31f77a94f846d0a00772240f1c12817411fa2344351f86",
                "sha256:af24b21c2283ca69c416a8a42cde9764dc36c63d3389645d28c69b0e93db3cd7",
                "sha256:afe173ac2646c2636305ab820cc0380b22a00a7bca4290452e7166b4f4fa49d0",
                "sha256:b9eb88593159a53a5ee0b0159daee531ff7dd9c87fa78f5d807ca059c7eb1b2b",
                "sha256:c16635f8dddbeb1b827977d0b00d07b644b040aeb9ff8607a9fc0997afa3e567",
                "sha256:ca3eefb02ef17257fae8b8555c85e7c1efdfd777f671384b0e4ef27409b02720",
                "sha256:caa59e2cae0e23b1e225447d7a9ddb0f982f42a6a22d497a484dfe62a06f7c0e",
                "sha256:cb55258931448d61e2d50187de4ee66fc9d9f34908b524949b8b2b93d0c57136",
                "sha256:d248c46c0aa406695bda2abf99632db991f8b3a6d46018721a2892312a99f069",
                "sha256:d2578e5149ff49878934debfacf5c743fab49eca5ecdb983d0b218e1e554c498",
                "sha256:dd22085446f3eca990d12a0878eeb5199dc9553b2e71716bfe7bed9915a472ab",
                "sha256:e7cf940af5fee00a92e281eb157abe8770227a5255207818ea9a34e54a29f5b2",
                "sha256:f70f3d028794e31cf9d1a822914efc935aadb2438ec4e8d4871d95eb1ce032d6",
                "sha256:fd2842a0faed9ab9aba0922c951906132d9384be89690570f0ed18cd4f20e658",
                "sha256:fd628e63ffdba0112e3ddf1b1e9f3db29dd8262345138e08f4938acbc6d0805a",
                "sha256:ffd7cf165ff71afb202b3f36daafbf298932bee325aac9f58e1c9cd55838bef0"
            ],
            "markers": "python_version >= '3.7'",
            "version": "==1.4.3"
>>>>>>> 5d1fe20b
        },
        "markupsafe": {
            "hashes": [
                "sha256:0212a68688482dc52b2d45013df70d169f542b7394fc744c02a57374a4207003",
                "sha256:089cf3dbf0cd6c100f02945abeb18484bd1ee57a079aefd52cffd17fba910b88",
                "sha256:10c1bfff05d95783da83491be968e8fe789263689c02724e0c691933c52994f5",
                "sha256:33b74d289bd2f5e527beadcaa3f401e0df0a89927c1559c8566c066fa4248ab7",
                "sha256:3799351e2336dc91ea70b034983ee71cf2f9533cdff7c14c90ea126bfd95d65a",
                "sha256:3ce11ee3f23f79dbd06fb3d63e2f6af7b12db1d46932fe7bd8afa259a5996603",
                "sha256:421be9fbf0ffe9ffd7a378aafebbf6f4602d564d34be190fc19a193232fd12b1",
                "sha256:43093fb83d8343aac0b1baa75516da6092f58f41200907ef92448ecab8825135",
                "sha256:46d00d6cfecdde84d40e572d63735ef81423ad31184100411e6e3388d405e247",
                "sha256:4a33dea2b688b3190ee12bd7cfa29d39c9ed176bda40bfa11099a3ce5d3a7ac6",
                "sha256:4b9fe39a2ccc108a4accc2676e77da025ce383c108593d65cc909add5c3bd601",
                "sha256:56442863ed2b06d19c37f94d999035e15ee982988920e12a5b4ba29b62ad1f77",
                "sha256:671cd1187ed5e62818414afe79ed29da836dde67166a9fac6d435873c44fdd02",
                "sha256:694deca8d702d5db21ec83983ce0bb4b26a578e71fbdbd4fdcd387daa90e4d5e",
                "sha256:6a074d34ee7a5ce3effbc526b7083ec9731bb3cbf921bbe1d3005d4d2bdb3a63",
                "sha256:6d0072fea50feec76a4c418096652f2c3238eaa014b2f94aeb1d56a66b41403f",
                "sha256:6fbf47b5d3728c6aea2abb0589b5d30459e369baa772e0f37a0320185e87c980",
                "sha256:7f91197cc9e48f989d12e4e6fbc46495c446636dfc81b9ccf50bb0ec74b91d4b",
                "sha256:86b1f75c4e7c2ac2ccdaec2b9022845dbb81880ca318bb7a0a01fbf7813e3812",
                "sha256:8dc1c72a69aa7e082593c4a203dcf94ddb74bb5c8a731e4e1eb68d031e8498ff",
                "sha256:8e3dcf21f367459434c18e71b2a9532d96547aef8a871872a5bd69a715c15f96",
                "sha256:8e576a51ad59e4bfaac456023a78f6b5e6e7651dcd383bcc3e18d06f9b55d6d1",
                "sha256:96e37a3dc86e80bf81758c152fe66dbf60ed5eca3d26305edf01892257049925",
                "sha256:97a68e6ada378df82bc9f16b800ab77cbf4b2fada0081794318520138c088e4a",
                "sha256:99a2a507ed3ac881b975a2976d59f38c19386d128e7a9a18b7df6fff1fd4c1d6",
                "sha256:a49907dd8420c5685cfa064a1335b6754b74541bbb3706c259c02ed65b644b3e",
                "sha256:b09bf97215625a311f669476f44b8b318b075847b49316d3e28c08e41a7a573f",
                "sha256:b7bd98b796e2b6553da7225aeb61f447f80a1ca64f41d83612e6139ca5213aa4",
                "sha256:b87db4360013327109564f0e591bd2a3b318547bcef31b468a92ee504d07ae4f",
                "sha256:bcb3ed405ed3222f9904899563d6fc492ff75cce56cba05e32eff40e6acbeaa3",
                "sha256:d4306c36ca495956b6d568d276ac11fdd9c30a36f1b6eb928070dc5360b22e1c",
                "sha256:d5ee4f386140395a2c818d149221149c54849dfcfcb9f1debfe07a8b8bd63f9a",
                "sha256:dda30ba7e87fbbb7eab1ec9f58678558fd9a6b8b853530e176eabd064da81417",
                "sha256:e04e26803c9c3851c931eac40c695602c6295b8d432cbe78609649ad9bd2da8a",
                "sha256:e1c0b87e09fa55a220f058d1d49d3fb8df88fbfab58558f1198e08c1e1de842a",
                "sha256:e72591e9ecd94d7feb70c1cbd7be7b3ebea3f548870aa91e2732960fa4d57a37",
                "sha256:e8c843bbcda3a2f1e3c2ab25913c80a3c5376cd00c6e8c4a86a89a28c8dc5452",
                "sha256:efc1913fd2ca4f334418481c7e595c00aad186563bbc1ec76067848c7ca0a933",
                "sha256:f121a1420d4e173a5d96e47e9a0c0dcff965afdf1626d28de1460815f7c4ee7a",
                "sha256:fc7b548b17d238737688817ab67deebb30e8073c95749d55538ed473130ec0c7"
            ],
            "markers": "python_version >= '3.7'",
            "version": "==2.1.1"
        },
        "matplotlib": {
            "hashes": [
                "sha256:0844523dfaaff566e39dbfa74e6f6dc42e92f7a365ce80929c5030b84caa563a",
                "sha256:0eda9d1b43f265da91fb9ae10d6922b5a986e2234470a524e6b18f14095b20d2",
                "sha256:168093410b99f647ba61361b208f7b0d64dde1172b5b1796d765cd243cadb501",
                "sha256:1836f366272b1557a613f8265db220eb8dd883202bbbabe01bad5a4eadfd0c95",
                "sha256:19d61ee6414c44a04addbe33005ab1f87539d9f395e25afcbe9a3c50ce77c65c",
                "sha256:252957e208c23db72ca9918cb33e160c7833faebf295aaedb43f5b083832a267",
                "sha256:32d29c8c26362169c80c5718ce367e8c64f4dd068a424e7110df1dd2ed7bd428",
                "sha256:380d48c15ec41102a2b70858ab1dedfa33eb77b2c0982cb65a200ae67a48e9cb",
                "sha256:3964934731fd7a289a91d315919cf757f293969a4244941ab10513d2351b4e83",
                "sha256:3cef89888a466228fc4e4b2954e740ce8e9afde7c4315fdd18caa1b8de58ca17",
                "sha256:4426c74761790bff46e3d906c14c7aab727543293eed5a924300a952e1a3a3c1",
                "sha256:5024b8ed83d7f8809982d095d8ab0b179bebc07616a9713f86d30cf4944acb73",
                "sha256:52c2bdd7cd0bf9d5ccdf9c1816568fd4ccd51a4d82419cc5480f548981b47dd0",
                "sha256:54fa9fe27f5466b86126ff38123261188bed568c1019e4716af01f97a12fe812",
                "sha256:5ba73aa3aca35d2981e0b31230d58abb7b5d7ca104e543ae49709208d8ce706a",
                "sha256:5e16dcaecffd55b955aa5e2b8a804379789c15987e8ebd2f32f01398a81e975b",
                "sha256:5ecfc6559132116dedfc482d0ad9df8a89dc5909eebffd22f3deb684132d002f",
                "sha256:74153008bd24366cf099d1f1e83808d179d618c4e32edb0d489d526523a94d9f",
                "sha256:78ec3c3412cf277e6252764ee4acbdbec6920cc87ad65862272aaa0e24381eee",
                "sha256:795ad83940732b45d39b82571f87af0081c120feff2b12e748d96bb191169e33",
                "sha256:7f716b6af94dc1b6b97c46401774472f0867e44595990fe80a8ba390f7a0a028",
                "sha256:83dc89c5fd728fdb03b76f122f43b4dcee8c61f1489e232d9ad0f58020523e1c",
                "sha256:8a0ae37576ed444fe853709bdceb2be4c7df6f7acae17b8378765bd28e61b3ae",
                "sha256:8a8dbe2cb7f33ff54b16bb5c500673502a35f18ac1ed48625e997d40c922f9cc",
                "sha256:8a9d899953c722b9afd7e88dbefd8fb276c686c3116a43c577cfabf636180558",
                "sha256:8d0068e40837c1d0df6e3abf1cdc9a34a6d2611d90e29610fa1d2455aeb4e2e5",
                "sha256:9347cc6822f38db2b1d1ce992f375289670e595a2d1c15961aacbe0977407dfc",
                "sha256:9f335e5625feb90e323d7e3868ec337f7b9ad88b5d633f876e3b778813021dab",
                "sha256:b03fd10a1709d0101c054883b550f7c4c5e974f751e2680318759af005964990",
                "sha256:b0ca2c60d3966dfd6608f5f8c49b8a0fcf76de6654f2eda55fc6ef038d5a6f27",
                "sha256:b2604c6450f9dd2c42e223b1f5dca9643a23cfecc9fde4a94bb38e0d2693b136",
                "sha256:ca0e7a658fbafcddcaefaa07ba8dae9384be2343468a8e011061791588d839fa",
                "sha256:d0e9ac04065a814d4cf2c6791a2ad563f739ae3ae830d716d54245c2b96fead6",
                "sha256:d50e8c1e571ee39b5dfbc295c11ad65988879f68009dd281a6e1edbc2ff6c18c",
                "sha256:d840adcad7354be6f2ec28d0706528b0026e4c3934cc6566b84eac18633eab1b",
                "sha256:e0bbee6c2a5bf2a0017a9b5e397babb88f230e6f07c3cdff4a4c4bc75ed7c617",
                "sha256:e5afe0a7ea0e3a7a257907060bee6724a6002b7eec55d0db16fd32409795f3e1",
                "sha256:e68be81cd8c22b029924b6d0ee814c337c0e706b8d88495a617319e5dd5441c3",
                "sha256:ec9be0f4826cdb3a3a517509dcc5f87f370251b76362051ab59e42b6b765f8c4",
                "sha256:f04f97797df35e442ed09f529ad1235d1f1c0f30878e2fe09a2676b71a8801e0",
                "sha256:f41e57ad63d336fe50d3a67bb8eaa26c09f6dda6a59f76777a99b8ccd8e26aec"
            ],
            "index": "pypi",
            "version": "==3.6.2"
        },
        "matplotlib-inline": {
            "hashes": [
                "sha256:f1f41aab5328aa5aaea9b16d083b128102f8712542f819fe7e6a420ff581b311",
                "sha256:f887e5f10ba98e8d2b150ddcf4702c1e5f8b3a20005eb0f74bfdbd360ee6f304"
            ],
            "markers": "python_version >= '3.5'",
            "version": "==0.1.6"
        },
        "minikanren": {
            "hashes": [
                "sha256:1ec8bdb01144ad5e8752c7c297fb8a122db920f859276d25a72d164e998d7f6e"
            ],
            "markers": "python_version >= '3.6'",
            "version": "==1.0.3"
        },
        "mistune": {
            "hashes": [
                "sha256:182cc5ee6f8ed1b807de6b7bb50155df7b66495412836b9a74c8fbdfc75fe36d",
                "sha256:9ee0a66053e2267aba772c71e06891fa8f1af6d4b01d5e84e267b4570d4d9808"
            ],
            "version": "==2.0.4"
        },
        "multipledispatch": {
            "hashes": [
<<<<<<< HEAD
                "sha256:407e6d8c5fa27075968ba07c4db3ef5f02bea4e871e959570eeb69ee39a6565b",
                "sha256:a55c512128fb3f7c2efd2533f2550accb93c35f1045242ef74645fc92a2c3cba",
                "sha256:a7ab1451fd0bf9b92cab3edbd7b205622fb767aeefb4fb536c2e3de9e0a38bea"
            ],
            "version": "==0.6.0"
        },
        "nbclassic": {
            "hashes": [
                "sha256:c74d8a500f8e058d46b576a41e5bc640711e1032cf7541dde5f73ea49497e283",
                "sha256:cbf05df5842b420d5cece0143462380ea9d308ff57c2dc0eb4d6e035b18fbfb3"
            ],
            "markers": "python_version >= '3.7'",
            "version": "==0.4.8"
        },
        "nbclient": {
            "hashes": [
                "sha256:434c91385cf3e53084185334d675a0d33c615108b391e260915d1aa8e86661b8",
                "sha256:a1d844efd6da9bc39d2209bf996dbd8e07bf0f36b796edfabaa8f8a9ab77c3aa"
            ],
            "markers": "python_full_version >= '3.7.0'",
            "version": "==0.7.0"
=======
                "sha256:9565739f326a9148553b04efa387ccce84c4acd0e57d94daeea4b8efb50ea966",
                "sha256:c0a942c8e68e2883cfa0ae73d85e88e50a5f58a8d68c4ed5343e76c184a61ff7"
            ],
            "markers": "python_version >= '3.7'",
            "version": "==0.6.5"
>>>>>>> 5d1fe20b
        },
        "nbconvert": {
            "hashes": [
                "sha256:3e90e108bb5637b5b8a1422af1156af1368b39dd25369ff7faa7dfdcdef18f81",
                "sha256:8fdc44fd7d9424db7fdc6e1e834a02f6b8620ffb653767388be2f9eb16f84184"
            ],
            "markers": "python_version >= '3.7'",
            "version": "==7.2.5"
        },
        "nbformat": {
            "hashes": [
                "sha256:1b05ec2c552c2f1adc745f4eddce1eac8ca9ffd59bb9fd859e827eaa031319f9",
                "sha256:1d4760c15c1a04269ef5caf375be8b98dd2f696e5eb9e603ec2bf091f9b0d3f3"
            ],
            "markers": "python_version >= '3.7'",
            "version": "==5.7.0"
        },
        "nest-asyncio": {
            "hashes": [
                "sha256:b9a953fb40dceaa587d109609098db21900182b16440652454a146cffb06e8b8",
                "sha256:d267cc1ff794403f7df692964d1d2a3fa9418ffea2a3f6859a439ff482fef290"
            ],
            "markers": "python_version >= '3.5'",
            "version": "==1.5.6"
        },
        "netcdf4": {
            "hashes": [
                "sha256:01e42ec375c0426240ba00ac2fee9edf6ccef9622e50c4ca67ddbcf0482139b3",
                "sha256:0382b02ff6a288419f6ffec85dec40f451f41b8755547154c575ddd9f0f4ae53",
                "sha256:054409612d6e91ab6db27c7120994a8843b5dde14a70df416a29905ca71b0922",
                "sha256:22bdb9bd0f789e8b8987662a6a6d003ac0c9bf307c712fd2a9c09b5cdeb4357d",
                "sha256:2827172ea73a15d7766710305343e183d0c5a7c7983481ce57840365f05ce636",
                "sha256:361e81d9bc52df2b510843df14d6b298099ff90dfa8f6bc37278b2e2fda9dc18",
                "sha256:4a0232c0baf5bd6981dcd565b1d70b6f3353f5fb7666d34e14cbee032f1498ee",
                "sha256:4de7aa27303071546d3da166da80b3d58fd08427f14e5fcb5afc9edbf71b66fd",
                "sha256:510fc683f5e97fae75a00c775e525dd4329d2f5975971872b34e7b75be209c5d",
                "sha256:54bd68bb568830caf93c584b773a3237f5c6ac0c79edb03fec780f61f79a6c80",
                "sha256:5ffb5ea48d01cb50607828010ea497bed0c6e7a414a0648572f0b3a4e96c8c1b",
                "sha256:60b084eec39e31ed71411f60d7553655722d5684215413e70065c3ef5bf3b5c2",
                "sha256:6a814dfebfde2ee0ff24a73641d44c384973aa8aeb40f154e62b158e85d14dbf",
                "sha256:81e80fb0801b27697b8a27103d92efe1a782ff5bb9ea8c41e682d03e97a97255",
                "sha256:8549ef47e0b172004e67ab8ec557b55e657106fd4185f3177a4b247a59d3a7ab",
                "sha256:85b6adf0f1b1f034d6c9ddf845070884f8b6af6abc0b7708822c7c4cf74fee1c",
                "sha256:8b4510e9032f91b43a900105b0c98ce3c1bfbe10d24f67eb16d28286ded2f940",
                "sha256:aafdf88c10eb2f95723abe61f6b348af2de91a9b587540ee60e2bb68172d3c0a",
                "sha256:af560d7f63036d757eccfdb28937a2c03e91ee44d28150614ddd8575e121c03f",
                "sha256:b20e4d8d1306c4c0089d47964734a0bf31ed6d989fd922996254d89c453892f8",
                "sha256:c933edc73b3667e98dcb8bcd686ee475a4def057e6fa476cfb5256b2ef0cdf06",
                "sha256:cbe0e536f25b503e35bdb09450b0c444f1bd42cd722718bc3201dea82e73d1f1",
                "sha256:cc91931b0a63326ddd23bfd81266983c8d401e5bb8e055ef91458f8f7f87c2e9",
                "sha256:e050231ca196b82048eec202de0332ef951f9d8dff6d71510a8d41dce275a788",
                "sha256:e152a2af9ea1ed7c75d9683fc2c814002612cb60e3691a8b2c33e78ad026ce5b",
                "sha256:e3cd2b533a2bbb2e9ddeae6e2aeba515658e2ed5a899d5b41f2397a988595b6c",
                "sha256:f615e684d0110cb346c7bcea117f3bc34e5e4c95e86e1b400438b8f774dd743a"
            ],
            "markers": "python_version >= '3.6'",
            "version": "==1.6.2"
        },
        "notebook": {
            "hashes": [
<<<<<<< HEAD
                "sha256:c1897e5317e225fc78b45549a6ab4b668e4c996fd03a04e938fe5e7af2bfffd0",
                "sha256:e04f9018ceb86e4fa841e92ea8fb214f8d23c1cedfde530cc96f92446924f0e4"
            ],
            "markers": "python_version >= '3.7'",
            "version": "==6.5.2"
        },
        "notebook-shim": {
            "hashes": [
                "sha256:090e0baf9a5582ff59b607af523ca2db68ff216da0c69956b62cab2ef4fc9c3f",
                "sha256:9c6c30f74c4fbea6fce55c1be58e7fd0409b1c681b075dcedceb005db5026949"
            ],
            "markers": "python_version >= '3.7'",
            "version": "==0.2.2"
        },
        "numpy": {
            "hashes": [
                "sha256:01dd17cbb340bf0fc23981e52e1d18a9d4050792e8fb8363cecbf066a84b827d",
                "sha256:06005a2ef6014e9956c09ba07654f9837d9e26696a0470e42beedadb78c11b07",
                "sha256:09b7847f7e83ca37c6e627682f145856de331049013853f344f37b0c9690e3df",
                "sha256:0aaee12d8883552fadfc41e96b4c82ee7d794949e2a7c3b3a7201e968c7ecab9",
                "sha256:0cbe9848fad08baf71de1a39e12d1b6310f1d5b2d0ea4de051058e6e1076852d",
                "sha256:1b1766d6f397c18153d40015ddfc79ddb715cabadc04d2d228d4e5a8bc4ded1a",
                "sha256:33161613d2269025873025b33e879825ec7b1d831317e68f4f2f0f84ed14c719",
                "sha256:5039f55555e1eab31124a5768898c9e22c25a65c1e0037f4d7c495a45778c9f2",
                "sha256:522e26bbf6377e4d76403826ed689c295b0b238f46c28a7251ab94716da0b280",
                "sha256:56e454c7833e94ec9769fa0f86e6ff8e42ee38ce0ce1fa4cbb747ea7e06d56aa",
                "sha256:58f545efd1108e647604a1b5aa809591ccd2540f468a880bedb97247e72db387",
                "sha256:5e05b1c973a9f858c74367553e236f287e749465f773328c8ef31abe18f691e1",
                "sha256:7903ba8ab592b82014713c491f6c5d3a1cde5b4a3bf116404e08f5b52f6daf43",
                "sha256:8969bfd28e85c81f3f94eb4a66bc2cf1dbdc5c18efc320af34bffc54d6b1e38f",
                "sha256:92c8c1e89a1f5028a4c6d9e3ccbe311b6ba53694811269b992c0b224269e2398",
                "sha256:9c88793f78fca17da0145455f0d7826bcb9f37da4764af27ac945488116efe63",
                "sha256:a7ac231a08bb37f852849bbb387a20a57574a97cfc7b6cabb488a4fc8be176de",
                "sha256:abdde9f795cf292fb9651ed48185503a2ff29be87770c3b8e2a14b0cd7aa16f8",
                "sha256:af1da88f6bc3d2338ebbf0e22fe487821ea4d8e89053e25fa59d1d79786e7481",
                "sha256:b2a9ab7c279c91974f756c84c365a669a887efa287365a8e2c418f8b3ba73fb0",
                "sha256:bf837dc63ba5c06dc8797c398db1e223a466c7ece27a1f7b5232ba3466aafe3d",
                "sha256:ca51fcfcc5f9354c45f400059e88bc09215fb71a48d3768fb80e357f3b457e1e",
                "sha256:ce571367b6dfe60af04e04a1834ca2dc5f46004ac1cc756fb95319f64c095a96",
                "sha256:d208a0f8729f3fb790ed18a003f3a57895b989b40ea4dce4717e9cf4af62c6bb",
                "sha256:dbee87b469018961d1ad79b1a5d50c0ae850000b639bcb1b694e9981083243b6",
                "sha256:e9f4c4e51567b616be64e05d517c79a8a22f3606499941d97bb76f2ca59f982d",
                "sha256:f063b69b090c9d918f9df0a12116029e274daf0181df392839661c4c7ec9018a",
                "sha256:f9a909a8bae284d46bbfdefbdd4a262ba19d3bc9921b1e76126b1d21c3c34135"
            ],
            "index": "pypi",
            "version": "==1.23.5"
        },
        "numpyro": {
            "hashes": [
                "sha256:9833ee834c3bb1e57acd30dca6263aaf8926bf3b92f903e1a3276621fc3a184c",
                "sha256:dfa896f01c8df43ddd41663af2b3e2fc4aea73489e669474e83329b183b29150"
            ],
            "index": "pypi",
            "version": "==0.10.1"
        },
        "nvidia-cublas-cu11": {
            "hashes": [
                "sha256:8ac17ba6ade3ed56ab898a036f9ae0756f1e81052a317bf98f8c6d18dc3ae49e",
                "sha256:d32e4d75f94ddfb93ea0a5dda08389bcc65d8916a25cb9f37ac89edaeed3bded"
            ],
            "markers": "python_version >= '3'",
            "version": "==11.10.3.66"
        },
        "nvidia-cuda-nvrtc-cu11": {
            "hashes": [
                "sha256:9f1562822ea264b7e34ed5930567e89242d266448e936b85bc97a3370feabb03",
                "sha256:f2effeb1309bdd1b3854fc9b17eaf997808f8b25968ce0c7070945c4265d64a3",
                "sha256:f7d9610d9b7c331fa0da2d1b2858a4a8315e6d49765091d28711c8946e7425e7"
            ],
            "markers": "python_version >= '3'",
            "version": "==11.7.99"
        },
        "nvidia-cuda-runtime-cu11": {
            "hashes": [
                "sha256:bc77fa59a7679310df9d5c70ab13c4e34c64ae2124dd1efd7e5474b71be125c7",
                "sha256:cc768314ae58d2641f07eac350f40f99dcb35719c4faff4bc458a7cd2b119e31"
            ],
            "markers": "python_version >= '3'",
            "version": "==11.7.99"
        },
        "nvidia-cudnn-cu11": {
            "hashes": [
                "sha256:402f40adfc6f418f9dae9ab402e773cfed9beae52333f6d86ae3107a1b9527e7",
                "sha256:71f8111eb830879ff2836db3cccf03bbd735df9b0d17cd93761732ac50a8a108"
            ],
            "markers": "python_version >= '3'",
            "version": "==8.5.0.96"
=======
                "sha256:6268c9ec9048cff7a45405c990c29ac9ca40b0bc3ec29263d218c5e01f2b4e86",
                "sha256:8c07a3bb7640e371f8a609bdbb2366a1976c6a2589da8ef917f761a61e3ad8b1"
            ],
            "markers": "python_version >= '3.7'",
            "version": "==6.4.12"
        },
        "numpy": {
            "hashes": [
                "sha256:092f5e6025813e64ad6d1b52b519165d08c730d099c114a9247c9bb635a2a450",
                "sha256:196cd074c3f97c4121601790955f915187736f9cf458d3ee1f1b46aff2b1ade0",
                "sha256:1c29b44905af288b3919803aceb6ec7fec77406d8b08aaa2e8b9e63d0fe2f160",
                "sha256:2b2da66582f3a69c8ce25ed7921dcd8010d05e59ac8d89d126a299be60421171",
                "sha256:5043bcd71fcc458dfb8a0fc5509bbc979da0131b9d08e3d5f50fb0bbb36f169a",
                "sha256:58bfd40eb478f54ff7a5710dd61c8097e169bc36cc68333d00a9bcd8def53b38",
                "sha256:79a506cacf2be3a74ead5467aee97b81fca00c9c4c8b3ba16dbab488cd99ba10",
                "sha256:94b170b4fa0168cd6be4becf37cb5b127bd12a795123984385b8cd4aca9857e5",
                "sha256:97a76604d9b0e79f59baeca16593c711fddb44936e40310f78bfef79ee9a835f",
                "sha256:98e8e0d8d69ff4d3fa63e6c61e8cfe2d03c29b16b58dbef1f9baa175bbed7860",
                "sha256:ac86f407873b952679f5f9e6c0612687e51547af0e14ddea1eedfcb22466babd",
                "sha256:ae8adff4172692ce56233db04b7ce5792186f179c415c37d539c25de7298d25d",
                "sha256:bd3fa4fe2e38533d5336e1272fc4e765cabbbde144309ccee8675509d5cd7b05",
                "sha256:d0d2094e8f4d760500394d77b383a1b06d3663e8892cdf5df3c592f55f3bff66",
                "sha256:d54b3b828d618a19779a84c3ad952e96e2c2311b16384e973e671aa5be1f6187",
                "sha256:d6ca8dabe696c2785d0c8c9b0d8a9b6e5fdbe4f922bde70d57fa1a2848134f95",
                "sha256:d8cc87bed09de55477dba9da370c1679bd534df9baa171dd01accbb09687dac3",
                "sha256:f0f18804df7370571fb65db9b98bf1378172bd4e962482b857e612d1fec0f53e",
                "sha256:f1d88ef79e0a7fa631bb2c3dda1ea46b32b1fe614e10fedd611d3d5398447f2f",
                "sha256:f9c3fc2adf67762c9fe1849c859942d23f8d3e0bee7b5ed3d4a9c3eeb50a2f07",
                "sha256:fc431493df245f3c627c0c05c2bd134535e7929dbe2e602b80e42bf52ff760bc",
                "sha256:fe8b9683eb26d2c4d5db32cd29b38fdcf8381324ab48313b5b69088e0e355379"
            ],
            "index": "pypi",
            "version": "==1.23.0"
>>>>>>> 5d1fe20b
        },
        "opt-einsum": {
            "hashes": [
                "sha256:2455e59e3947d3c275477df7f5205b30635e266fe6dc300e3d9f9646bfcea147",
                "sha256:59f6475f77bbc37dcf7cd748519c0ec60722e91e63ca114e68821c0c54a46549"
            ],
            "markers": "python_version >= '3.5'",
            "version": "==3.3.0"
        },
        "packaging": {
            "hashes": [
                "sha256:dd47c42927d89ab911e606518907cc2d3a1f38bbd026385970643f9c5b8ecfeb",
                "sha256:ef103e05f519cdc783ae24ea4e2e0f508a9c99b2d4969652eed6a2e1ea5bd522"
            ],
            "markers": "python_version >= '3.6'",
            "version": "==21.3"
        },
        "pandas": {
            "hashes": [
<<<<<<< HEAD
                "sha256:04e51b01d5192499390c0015630975f57836cc95c7411415b499b599b05c0c96",
                "sha256:05c527c64ee02a47a24031c880ee0ded05af0623163494173204c5b72ddce658",
                "sha256:0a78e05ec09731c5b3bd7a9805927ea631fe6f6cb06f0e7c63191a9a778d52b4",
                "sha256:17da7035d9e6f9ea9cdc3a513161f8739b8f8489d31dc932bc5a29a27243f93d",
                "sha256:249cec5f2a5b22096440bd85c33106b6102e0672204abd2d5c014106459804ee",
                "sha256:2c25e5c16ee5c0feb6cf9d982b869eec94a22ddfda9aa2fbed00842cbb697624",
                "sha256:32e3d9f65606b3f6e76555bfd1d0b68d94aff0929d82010b791b6254bf5a4b96",
                "sha256:36aa1f8f680d7584e9b572c3203b20d22d697c31b71189322f16811d4ecfecd3",
                "sha256:5b0c970e2215572197b42f1cff58a908d734503ea54b326412c70d4692256391",
                "sha256:5cee0c74e93ed4f9d39007e439debcaadc519d7ea5c0afc3d590a3a7b2edf060",
                "sha256:669c8605dba6c798c1863157aefde959c1796671ffb342b80fcb80a4c0bc4c26",
                "sha256:66a1ad667b56e679e06ba73bb88c7309b3f48a4c279bd3afea29f65a766e9036",
                "sha256:683779e5728ac9138406c59a11e09cd98c7d2c12f0a5fc2b9c5eecdbb4a00075",
                "sha256:6bb391659a747cf4f181a227c3e64b6d197100d53da98dcd766cc158bdd9ec68",
                "sha256:81f0674fa50b38b6793cd84fae5d67f58f74c2d974d2cb4e476d26eee33343d0",
                "sha256:927e59c694e039c75d7023465d311277a1fc29ed7236b5746e9dddf180393113",
                "sha256:932d2d7d3cab44cfa275601c982f30c2d874722ef6396bb539e41e4dc4618ed4",
                "sha256:a52419d9ba5906db516109660b114faf791136c94c1a636ed6b29cbfff9187ee",
                "sha256:b156a971bc451c68c9e1f97567c94fd44155f073e3bceb1b0d195fd98ed12048",
                "sha256:bcf1a82b770b8f8c1e495b19a20d8296f875a796c4fe6e91da5ef107f18c5ecb",
                "sha256:cb2a9cf1150302d69bb99861c5cddc9c25aceacb0a4ef5299785d0f5389a3209",
                "sha256:d8c709f4700573deb2036d240d140934df7e852520f4a584b2a8d5443b71f54d",
                "sha256:db45b94885000981522fb92349e6b76f5aee0924cc5315881239c7859883117d",
                "sha256:ddf46b940ef815af4e542697eaf071f0531449407a7607dd731bf23d156e20a7",
                "sha256:e675f8fe9aa6c418dc8d3aac0087b5294c1a4527f1eacf9fe5ea671685285454",
                "sha256:eb7e8cf2cf11a2580088009b43de84cabbf6f5dae94ceb489f28dba01a17cb77",
                "sha256:f340331a3f411910adfb4bbe46c2ed5872d9e473a783d7f14ecf49bc0869c594"
            ],
            "index": "pypi",
            "version": "==1.5.1"
=======
                "sha256:07238a58d7cbc8a004855ade7b75bbd22c0db4b0ffccc721556bab8a095515f6",
                "sha256:0daf876dba6c622154b2e6741f29e87161f844e64f84801554f879d27ba63c0d",
                "sha256:16ad23db55efcc93fa878f7837267973b61ea85d244fc5ff0ccbcfa5638706c5",
                "sha256:1d9382f72a4f0e93909feece6fef5500e838ce1c355a581b3d8f259839f2ea76",
                "sha256:24ea75f47bbd5574675dae21d51779a4948715416413b30614c1e8b480909f81",
                "sha256:2893e923472a5e090c2d5e8db83e8f907364ec048572084c7d10ef93546be6d1",
                "sha256:2ff7788468e75917574f080cd4681b27e1a7bf36461fe968b49a87b5a54d007c",
                "sha256:41fc406e374590a3d492325b889a2686b31e7a7780bec83db2512988550dadbf",
                "sha256:48350592665ea3cbcd07efc8c12ff12d89be09cd47231c7925e3b8afada9d50d",
                "sha256:605d572126eb4ab2eadf5c59d5d69f0608df2bf7bcad5c5880a47a20a0699e3e",
                "sha256:6dfbf16b1ea4f4d0ee11084d9c026340514d1d30270eaa82a9f1297b6c8ecbf0",
                "sha256:6f803320c9da732cc79210d7e8cc5c8019aad512589c910c66529eb1b1818230",
                "sha256:721a3dd2f06ef942f83a819c0f3f6a648b2830b191a72bbe9451bcd49c3bd42e",
                "sha256:755679c49460bd0d2f837ab99f0a26948e68fa0718b7e42afbabd074d945bf84",
                "sha256:78b00429161ccb0da252229bcda8010b445c4bf924e721265bec5a6e96a92e92",
                "sha256:958a0588149190c22cdebbc0797e01972950c927a11a900fe6c2296f207b1d6f",
                "sha256:a3924692160e3d847e18702bb048dc38e0e13411d2b503fecb1adf0fcf950ba4",
                "sha256:d51674ed8e2551ef7773820ef5dab9322be0828629f2cbf8d1fc31a0c4fed640",
                "sha256:d5ebc990bd34f4ac3c73a2724c2dcc9ee7bf1ce6cf08e87bb25c6ad33507e318",
                "sha256:d6c0106415ff1a10c326c49bc5dd9ea8b9897a6ca0c8688eb9c30ddec49535ef",
                "sha256:e48fbb64165cda451c06a0f9e4c7a16b534fcabd32546d531b3c240ce2844112"
            ],
            "index": "pypi",
            "version": "==1.4.3"
>>>>>>> 5d1fe20b
        },
        "pandocfilters": {
            "hashes": [
                "sha256:0b679503337d233b4339a817bfc8c50064e2eff681314376a47cb582305a7a38",
                "sha256:33aae3f25fd1a026079f5d27bdd52496f0e0803b3469282162bafdcbdf6ef14f"
            ],
            "markers": "python_version >= '2.7' and python_version not in '3.0, 3.1, 3.2, 3.3'",
            "version": "==1.5.0"
        },
        "parso": {
            "hashes": [
                "sha256:8c07be290bb59f03588915921e29e8a50002acaf2cdc5fa0e0114f91709fafa0",
                "sha256:c001d4636cd3aecdaf33cbb40aebb59b094be2a74c556778ef5576c175e19e75"
            ],
            "markers": "python_version >= '3.6'",
            "version": "==0.8.3"
        },
        "pexpect": {
            "hashes": [
                "sha256:0b48a55dcb3c05f3329815901ea4fc1537514d6ba867a152b581d69ae3710937",
                "sha256:fc65a43959d153d0114afe13997d439c22823a27cefceb5ff35c2178c6784c0c"
            ],
            "markers": "sys_platform != 'win32'",
            "version": "==4.8.0"
        },
        "pickleshare": {
            "hashes": [
                "sha256:87683d47965c1da65cdacaf31c8441d12b8044cdec9aca500cd78fc2c683afca",
                "sha256:9649af414d74d4df115d5d718f82acb59c9d418196b7b4290ed47a12ce62df56"
            ],
            "version": "==0.7.5"
        },
        "pillow": {
            "hashes": [
<<<<<<< HEAD
                "sha256:03150abd92771742d4a8cd6f2fa6246d847dcd2e332a18d0c15cc75bf6703040",
                "sha256:073adb2ae23431d3b9bcbcff3fe698b62ed47211d0716b067385538a1b0f28b8",
                "sha256:0b07fffc13f474264c336298d1b4ce01d9c5a011415b79d4ee5527bb69ae6f65",
                "sha256:0b7257127d646ff8676ec8a15520013a698d1fdc48bc2a79ba4e53df792526f2",
                "sha256:12ce4932caf2ddf3e41d17fc9c02d67126935a44b86df6a206cf0d7161548627",
                "sha256:15c42fb9dea42465dfd902fb0ecf584b8848ceb28b41ee2b58f866411be33f07",
                "sha256:18498994b29e1cf86d505edcb7edbe814d133d2232d256db8c7a8ceb34d18cef",
                "sha256:1c7c8ae3864846fc95f4611c78129301e203aaa2af813b703c55d10cc1628535",
                "sha256:22b012ea2d065fd163ca096f4e37e47cd8b59cf4b0fd47bfca6abb93df70b34c",
                "sha256:276a5ca930c913f714e372b2591a22c4bd3b81a418c0f6635ba832daec1cbcfc",
                "sha256:2e0918e03aa0c72ea56edbb00d4d664294815aa11291a11504a377ea018330d3",
                "sha256:3033fbe1feb1b59394615a1cafaee85e49d01b51d54de0cbf6aa8e64182518a1",
                "sha256:3168434d303babf495d4ba58fc22d6604f6e2afb97adc6a423e917dab828939c",
                "sha256:32a44128c4bdca7f31de5be641187367fe2a450ad83b833ef78910397db491aa",
                "sha256:3dd6caf940756101205dffc5367babf288a30043d35f80936f9bfb37f8355b32",
                "sha256:40e1ce476a7804b0fb74bcfa80b0a2206ea6a882938eaba917f7a0f004b42502",
                "sha256:41e0051336807468be450d52b8edd12ac60bebaa97fe10c8b660f116e50b30e4",
                "sha256:4390e9ce199fc1951fcfa65795f239a8a4944117b5935a9317fb320e7767b40f",
                "sha256:502526a2cbfa431d9fc2a079bdd9061a2397b842bb6bc4239bb176da00993812",
                "sha256:51e0e543a33ed92db9f5ef69a0356e0b1a7a6b6a71b80df99f1d181ae5875636",
                "sha256:57751894f6618fd4308ed8e0c36c333e2f5469744c34729a27532b3db106ee20",
                "sha256:5d77adcd56a42d00cc1be30843d3426aa4e660cab4a61021dc84467123f7a00c",
                "sha256:655a83b0058ba47c7c52e4e2df5ecf484c1b0b0349805896dd350cbc416bdd91",
                "sha256:68943d632f1f9e3dce98908e873b3a090f6cba1cbb1b892a9e8d97c938871fbe",
                "sha256:6c738585d7a9961d8c2821a1eb3dcb978d14e238be3d70f0a706f7fa9316946b",
                "sha256:73bd195e43f3fadecfc50c682f5055ec32ee2c933243cafbfdec69ab1aa87cad",
                "sha256:772a91fc0e03eaf922c63badeca75e91baa80fe2f5f87bdaed4280662aad25c9",
                "sha256:77ec3e7be99629898c9a6d24a09de089fa5356ee408cdffffe62d67bb75fdd72",
                "sha256:7db8b751ad307d7cf238f02101e8e36a128a6cb199326e867d1398067381bff4",
                "sha256:801ec82e4188e935c7f5e22e006d01611d6b41661bba9fe45b60e7ac1a8f84de",
                "sha256:82409ffe29d70fd733ff3c1025a602abb3e67405d41b9403b00b01debc4c9a29",
                "sha256:828989c45c245518065a110434246c44a56a8b2b2f6347d1409c787e6e4651ee",
                "sha256:829f97c8e258593b9daa80638aee3789b7df9da5cf1336035016d76f03b8860c",
                "sha256:871b72c3643e516db4ecf20efe735deb27fe30ca17800e661d769faab45a18d7",
                "sha256:89dca0ce00a2b49024df6325925555d406b14aa3efc2f752dbb5940c52c56b11",
                "sha256:90fb88843d3902fe7c9586d439d1e8c05258f41da473952aa8b328d8b907498c",
                "sha256:97aabc5c50312afa5e0a2b07c17d4ac5e865b250986f8afe2b02d772567a380c",
                "sha256:9aaa107275d8527e9d6e7670b64aabaaa36e5b6bd71a1015ddd21da0d4e06448",
                "sha256:9f47eabcd2ded7698106b05c2c338672d16a6f2a485e74481f524e2a23c2794b",
                "sha256:a0a06a052c5f37b4ed81c613a455a81f9a3a69429b4fd7bb913c3fa98abefc20",
                "sha256:ab388aaa3f6ce52ac1cb8e122c4bd46657c15905904b3120a6248b5b8b0bc228",
                "sha256:ad58d27a5b0262c0c19b47d54c5802db9b34d38bbf886665b626aff83c74bacd",
                "sha256:ae5331c23ce118c53b172fa64a4c037eb83c9165aba3a7ba9ddd3ec9fa64a699",
                "sha256:af0372acb5d3598f36ec0914deed2a63f6bcdb7b606da04dc19a88d31bf0c05b",
                "sha256:afa4107d1b306cdf8953edde0534562607fe8811b6c4d9a486298ad31de733b2",
                "sha256:b03ae6f1a1878233ac620c98f3459f79fd77c7e3c2b20d460284e1fb370557d4",
                "sha256:b0915e734b33a474d76c28e07292f196cdf2a590a0d25bcc06e64e545f2d146c",
                "sha256:b4012d06c846dc2b80651b120e2cdd787b013deb39c09f407727ba90015c684f",
                "sha256:b472b5ea442148d1c3e2209f20f1e0bb0eb556538690fa70b5e1f79fa0ba8dc2",
                "sha256:b59430236b8e58840a0dfb4099a0e8717ffb779c952426a69ae435ca1f57210c",
                "sha256:b90f7616ea170e92820775ed47e136208e04c967271c9ef615b6fbd08d9af0e3",
                "sha256:b9a65733d103311331875c1dca05cb4606997fd33d6acfed695b1232ba1df193",
                "sha256:bac18ab8d2d1e6b4ce25e3424f709aceef668347db8637c2296bcf41acb7cf48",
                "sha256:bca31dd6014cb8b0b2db1e46081b0ca7d936f856da3b39744aef499db5d84d02",
                "sha256:be55f8457cd1eac957af0c3f5ece7bc3f033f89b114ef30f710882717670b2a8",
                "sha256:c7025dce65566eb6e89f56c9509d4f628fddcedb131d9465cacd3d8bac337e7e",
                "sha256:c935a22a557a560108d780f9a0fc426dd7459940dc54faa49d83249c8d3e760f",
                "sha256:dbb8e7f2abee51cef77673be97760abff1674ed32847ce04b4af90f610144c7b",
                "sha256:e6ea6b856a74d560d9326c0f5895ef8050126acfdc7ca08ad703eb0081e82b74",
                "sha256:ebf2029c1f464c59b8bdbe5143c79fa2045a581ac53679733d3a91d400ff9efb",
                "sha256:f1ff2ee69f10f13a9596480335f406dd1f70c3650349e2be67ca3139280cade0"
            ],
            "markers": "python_version >= '3.7'",
            "version": "==9.3.0"
        },
        "pkgutil-resolve-name": {
            "hashes": [
                "sha256:357d6c9e6a755653cfd78893817c0853af365dd51ec97f3d358a819373bbd174",
                "sha256:ca27cc078d25c5ad71a9de0a7a330146c4e014c2462d9af19c6b828280649c5e"
            ],
            "markers": "python_version < '3.9'",
            "version": "==1.3.10"
        },
        "platformdirs": {
            "hashes": [
                "sha256:1006647646d80f16130f052404c6b901e80ee4ed6bef6792e1f238a8969106f7",
                "sha256:af0276409f9a02373d540bf8480021a048711d572745aef4b7842dad245eba10"
            ],
            "markers": "python_version >= '3.7'",
            "version": "==2.5.4"
=======
                "sha256:088df396b047477dd1bbc7de6e22f58400dae2f21310d9e2ec2933b2ef7dfa4f",
                "sha256:09e67ef6e430f90caa093528bd758b0616f8165e57ed8d8ce014ae32df6a831d",
                "sha256:0b4d5ad2cd3a1f0d1df882d926b37dbb2ab6c823ae21d041b46910c8f8cd844b",
                "sha256:0b525a356680022b0af53385944026d3486fc8c013638cf9900eb87c866afb4c",
                "sha256:1d4331aeb12f6b3791911a6da82de72257a99ad99726ed6b63f481c0184b6fb9",
                "sha256:20d514c989fa28e73a5adbddd7a171afa5824710d0ab06d4e1234195d2a2e546",
                "sha256:2b291cab8a888658d72b575a03e340509b6b050b62db1f5539dd5cd18fd50578",
                "sha256:3f6c1716c473ebd1649663bf3b42702d0d53e27af8b64642be0dd3598c761fb1",
                "sha256:42dfefbef90eb67c10c45a73a9bc1599d4dac920f7dfcbf4ec6b80cb620757fe",
                "sha256:488f3383cf5159907d48d32957ac6f9ea85ccdcc296c14eca1a4e396ecc32098",
                "sha256:4d45dbe4b21a9679c3e8b3f7f4f42a45a7d3ddff8a4a16109dff0e1da30a35b2",
                "sha256:53c27bd452e0f1bc4bfed07ceb235663a1df7c74df08e37fd6b03eb89454946a",
                "sha256:55e74faf8359ddda43fee01bffbc5bd99d96ea508d8a08c527099e84eb708f45",
                "sha256:59789a7d06c742e9d13b883d5e3569188c16acb02eeed2510fd3bfdbc1bd1530",
                "sha256:5b650dbbc0969a4e226d98a0b440c2f07a850896aed9266b6fedc0f7e7834108",
                "sha256:66daa16952d5bf0c9d5389c5e9df562922a59bd16d77e2a276e575d32e38afd1",
                "sha256:6e760cf01259a1c0a50f3c845f9cad1af30577fd8b670339b1659c6d0e7a41dd",
                "sha256:7502539939b53d7565f3d11d87c78e7ec900d3c72945d4ee0e2f250d598309a0",
                "sha256:769a7f131a2f43752455cc72f9f7a093c3ff3856bf976c5fb53a59d0ccc704f6",
                "sha256:7c150dbbb4a94ea4825d1e5f2c5501af7141ea95825fadd7829f9b11c97aaf6c",
                "sha256:8844217cdf66eabe39567118f229e275f0727e9195635a15e0e4b9227458daaf",
                "sha256:8a66fe50386162df2da701b3722781cbe90ce043e7d53c1fd6bd801bca6b48d4",
                "sha256:9370d6744d379f2de5d7fa95cdbd3a4d92f0b0ef29609b4b1687f16bc197063d",
                "sha256:937a54e5694684f74dcbf6e24cc453bfc5b33940216ddd8f4cd8f0f79167f765",
                "sha256:9c857532c719fb30fafabd2371ce9b7031812ff3889d75273827633bca0c4602",
                "sha256:a4165205a13b16a29e1ac57efeee6be2dfd5b5408122d59ef2145bc3239fa340",
                "sha256:b3fe2ff1e1715d4475d7e2c3e8dabd7c025f4410f79513b4ff2de3d51ce0fa9c",
                "sha256:b6617221ff08fbd3b7a811950b5c3f9367f6e941b86259843eab77c8e3d2b56b",
                "sha256:b761727ed7d593e49671d1827044b942dd2f4caae6e51bab144d4accf8244a84",
                "sha256:baf3be0b9446a4083cc0c5bb9f9c964034be5374b5bc09757be89f5d2fa247b8",
                "sha256:c17770a62a71718a74b7548098a74cd6880be16bcfff5f937f900ead90ca8e92",
                "sha256:c67db410508b9de9c4694c57ed754b65a460e4812126e87f5052ecf23a011a54",
                "sha256:d78ca526a559fb84faaaf84da2dd4addef5edb109db8b81677c0bb1aad342601",
                "sha256:e9ed59d1b6ee837f4515b9584f3d26cf0388b742a11ecdae0d9237a94505d03a",
                "sha256:f054b020c4d7e9786ae0404278ea318768eb123403b18453e28e47cdb7a0a4bf",
                "sha256:f372d0f08eff1475ef426344efe42493f71f377ec52237bf153c5713de987251",
                "sha256:f3f6a6034140e9e17e9abc175fc7a266a6e63652028e157750bd98e804a8ed9a",
                "sha256:ffde4c6fabb52891d81606411cbfaf77756e3b561b566efd270b3ed3791fde4e"
            ],
            "markers": "python_version >= '3.7'",
            "version": "==9.1.1"
>>>>>>> 5d1fe20b
        },
        "prometheus-client": {
            "hashes": [
                "sha256:be26aa452490cfcf6da953f9436e95a9f2b4d578ca80094b4458930e5f584ab1",
                "sha256:db7c05cbd13a0f79975592d112320f2605a325969b270a94b71dcabc47b931d2"
            ],
            "markers": "python_version >= '3.6'",
            "version": "==0.15.0"
        },
        "prompt-toolkit": {
            "hashes": [
<<<<<<< HEAD
                "sha256:24becda58d49ceac4dc26232eb179ef2b21f133fecda7eed6018d341766ed76e",
                "sha256:e7f2129cba4ff3b3656bbdda0e74ee00d2f874a8bcdb9dd16f5fec7b3e173cae"
            ],
            "markers": "python_full_version >= '3.6.2'",
            "version": "==3.0.32"
        },
        "psutil": {
            "hashes": [
                "sha256:149555f59a69b33f056ba1c4eb22bb7bf24332ce631c44a319cec09f876aaeff",
                "sha256:16653106f3b59386ffe10e0bad3bb6299e169d5327d3f187614b1cb8f24cf2e1",
                "sha256:3d7f9739eb435d4b1338944abe23f49584bde5395f27487d2ee25ad9a8774a62",
                "sha256:3ff89f9b835100a825b14c2808a106b6fdcc4b15483141482a12c725e7f78549",
                "sha256:54c0d3d8e0078b7666984e11b12b88af2db11d11249a8ac8920dd5ef68a66e08",
                "sha256:54d5b184728298f2ca8567bf83c422b706200bcbbfafdc06718264f9393cfeb7",
                "sha256:6001c809253a29599bc0dfd5179d9f8a5779f9dffea1da0f13c53ee568115e1e",
                "sha256:68908971daf802203f3d37e78d3f8831b6d1014864d7a85937941bb35f09aefe",
                "sha256:6b92c532979bafc2df23ddc785ed116fced1f492ad90a6830cf24f4d1ea27d24",
                "sha256:852dd5d9f8a47169fe62fd4a971aa07859476c2ba22c2254d4a1baa4e10b95ad",
                "sha256:9120cd39dca5c5e1c54b59a41d205023d436799b1c8c4d3ff71af18535728e94",
                "sha256:c1ca331af862803a42677c120aff8a814a804e09832f166f226bfd22b56feee8",
                "sha256:efeae04f9516907be44904cc7ce08defb6b665128992a56957abc9b61dca94b7",
                "sha256:fd8522436a6ada7b4aad6638662966de0d61d241cb821239b2ae7013d41a43d4"
            ],
            "markers": "python_version >= '2.7' and python_version not in '3.0, 3.1, 3.2, 3.3'",
            "version": "==5.9.4"
=======
                "sha256:859b283c50bde45f5f97829f77a4674d1c1fcd88539364f1b28a37805cfd89c0",
                "sha256:d8916d3f62a7b67ab353a952ce4ced6a1d2587dfe9ef8ebc30dd7c386751f289"
            ],
            "markers": "python_full_version >= '3.6.2'",
            "version": "==3.0.30"
        },
        "psutil": {
            "hashes": [
                "sha256:068935df39055bf27a29824b95c801c7a5130f118b806eee663cad28dca97685",
                "sha256:0904727e0b0a038830b019551cf3204dd48ef5c6868adc776e06e93d615fc5fc",
                "sha256:0f15a19a05f39a09327345bc279c1ba4a8cfb0172cc0d3c7f7d16c813b2e7d36",
                "sha256:19f36c16012ba9cfc742604df189f2f28d2720e23ff7d1e81602dbe066be9fd1",
                "sha256:20b27771b077dcaa0de1de3ad52d22538fe101f9946d6dc7869e6f694f079329",
                "sha256:28976df6c64ddd6320d281128817f32c29b539a52bdae5e192537bc338a9ec81",
                "sha256:29a442e25fab1f4d05e2655bb1b8ab6887981838d22effa2396d584b740194de",
                "sha256:3054e923204b8e9c23a55b23b6df73a8089ae1d075cb0bf711d3e9da1724ded4",
                "sha256:32c52611756096ae91f5d1499fe6c53b86f4a9ada147ee42db4991ba1520e574",
                "sha256:3a76ad658641172d9c6e593de6fe248ddde825b5866464c3b2ee26c35da9d237",
                "sha256:44d1826150d49ffd62035785a9e2c56afcea66e55b43b8b630d7706276e87f22",
                "sha256:4b6750a73a9c4a4e689490ccb862d53c7b976a2a35c4e1846d049dcc3f17d83b",
                "sha256:56960b9e8edcca1456f8c86a196f0c3d8e3e361320071c93378d41445ffd28b0",
                "sha256:57f1819b5d9e95cdfb0c881a8a5b7d542ed0b7c522d575706a80bedc848c8954",
                "sha256:58678bbadae12e0db55186dc58f2888839228ac9f41cc7848853539b70490021",
                "sha256:645bd4f7bb5b8633803e0b6746ff1628724668681a434482546887d22c7a9537",
                "sha256:799759d809c31aab5fe4579e50addf84565e71c1dc9f1c31258f159ff70d3f87",
                "sha256:79c9108d9aa7fa6fba6e668b61b82facc067a6b81517cab34d07a84aa89f3df0",
                "sha256:91c7ff2a40c373d0cc9121d54bc5f31c4fa09c346528e6a08d1845bce5771ffc",
                "sha256:9272167b5f5fbfe16945be3db475b3ce8d792386907e673a209da686176552af",
                "sha256:944c4b4b82dc4a1b805329c980f270f170fdc9945464223f2ec8e57563139cf4",
                "sha256:a6a11e48cb93a5fa606306493f439b4aa7c56cb03fc9ace7f6bfa21aaf07c453",
                "sha256:a8746bfe4e8f659528c5c7e9af5090c5a7d252f32b2e859c584ef7d8efb1e689",
                "sha256:abd9246e4cdd5b554a2ddd97c157e292ac11ef3e7af25ac56b08b455c829dca8",
                "sha256:b14ee12da9338f5e5b3a3ef7ca58b3cba30f5b66f7662159762932e6d0b8f680",
                "sha256:b88f75005586131276634027f4219d06e0561292be8bd6bc7f2f00bdabd63c4e",
                "sha256:c7be9d7f5b0d206f0bbc3794b8e16fb7dbc53ec9e40bbe8787c6f2d38efcf6c9",
                "sha256:d2d006286fbcb60f0b391741f520862e9b69f4019b4d738a2a45728c7e952f1b",
                "sha256:db417f0865f90bdc07fa30e1aadc69b6f4cad7f86324b02aa842034efe8d8c4d",
                "sha256:e7e10454cb1ab62cc6ce776e1c135a64045a11ec4c6d254d3f7689c16eb3efd2",
                "sha256:f65f9a46d984b8cd9b3750c2bdb419b2996895b005aefa6cbaba9a143b1ce2c5",
                "sha256:fea896b54f3a4ae6f790ac1d017101252c93f6fe075d0e7571543510f11d2676"
            ],
            "markers": "python_version >= '2.7' and python_version not in '3.0, 3.1, 3.2, 3.3'",
            "version": "==5.9.1"
>>>>>>> 5d1fe20b
        },
        "ptyprocess": {
            "hashes": [
                "sha256:4b41f3967fce3af57cc7e94b888626c18bf37a083e3651ca8feeb66d492fef35",
                "sha256:5c5d0a3b48ceee0b48485e0c26037c0acd7d29765ca3fbb5cb3831d347423220"
            ],
            "markers": "os_name != 'nt'",
            "version": "==0.7.0"
        },
        "pure-eval": {
            "hashes": [
                "sha256:01eaab343580944bc56080ebe0a674b39ec44a945e6d09ba7db3cb8cec289350",
                "sha256:2b45320af6dfaa1750f543d714b6d1c520a1688dec6fd24d339063ce0aaa9ac3"
            ],
            "version": "==0.2.2"
        },
        "pycparser": {
            "hashes": [
                "sha256:8ee45429555515e1f6b185e78100aea234072576aa43ab53aefcae078162fca9",
                "sha256:e644fdec12f7872f86c58ff790da456218b10f863970249516d60a5eaca77206"
            ],
            "version": "==2.21"
        },
        "pygments": {
            "hashes": [
                "sha256:56a8508ae95f98e2b9bdf93a6be5ae3f7d8af858b43e02c5a2ff083726be40c1",
                "sha256:f643f331ab57ba3c9d89212ee4a2dabc6e94f117cf4eefde99a0574720d14c42"
            ],
            "markers": "python_version >= '3.6'",
            "version": "==2.13.0"
        },
        "pymc": {
            "hashes": [
                "sha256:a2cdff528e020b62dc7d58573549712b0f36547a64f375f7720234248387d4dc",
                "sha256:e33badcd7977cf8ed1688cbdba832f7e07720028908e5de5ea975e7ba7b5fe69"
            ],
            "index": "pypi",
            "version": "==4.4.0"
        },
        "pyparsing": {
            "hashes": [
                "sha256:2b020ecf7d21b687f219b71ecad3631f644a47f01403fa1d1036b0c6416d70fb",
                "sha256:5026bae9a10eeaefb61dab2f09052b9f4307d44aee4eda64b309723d8d206bbc"
            ],
            "markers": "python_full_version >= '3.6.8'",
            "version": "==3.0.9"
        },
        "pyro-api": {
            "hashes": [
                "sha256:10e0e42e9e4401ce464dab79c870e50dfb4f413d326fa777f3582928ef9caf8f",
                "sha256:a1b900d9580aa1c2fab3b123ab7ff33413744da7c5f440bd4aadc4d40d14d920"
            ],
            "version": "==0.1.2"
        },
        "pyro-ppl": {
            "hashes": [
                "sha256:ca01ab4565eb9a1af4a60dbc481da5cb6f5fe5a72efa19e83638e03683efbca6",
                "sha256:d7c049eb2e7485a612b4dd99c24c309cc860c7cbc6b1973387034f5436d1c8d6"
            ],
            "index": "pypi",
            "version": "==1.8.1"
        },
        "pyrsistent": {
            "hashes": [
                "sha256:055ab45d5911d7cae397dc418808d8802fb95262751872c841c170b0dbf51eed",
                "sha256:111156137b2e71f3a9936baf27cb322e8024dac3dc54ec7fb9f0bcf3249e68bb",
                "sha256:187d5730b0507d9285a96fca9716310d572e5464cadd19f22b63a6976254d77a",
                "sha256:21455e2b16000440e896ab99e8304617151981ed40c29e9507ef1c2e4314ee95",
                "sha256:2aede922a488861de0ad00c7630a6e2d57e8023e4be72d9d7147a9fcd2d30712",
                "sha256:3ba4134a3ff0fc7ad225b6b457d1309f4698108fb6b35532d015dca8f5abed73",
                "sha256:456cb30ca8bff00596519f2c53e42c245c09e1a4543945703acd4312949bfd41",
                "sha256:71d332b0320642b3261e9fee47ab9e65872c2bd90260e5d225dabeed93cbd42b",
                "sha256:879b4c2f4d41585c42df4d7654ddffff1239dc4065bc88b745f0341828b83e78",
                "sha256:9cd3e9978d12b5d99cbdc727a3022da0430ad007dacf33d0bf554b96427f33ab",
                "sha256:a178209e2df710e3f142cbd05313ba0c5ebed0a55d78d9945ac7a4e09d923308",
                "sha256:b39725209e06759217d1ac5fcdb510e98670af9e37223985f330b611f62e7425",
                "sha256:bfa0351be89c9fcbcb8c9879b826f4353be10f58f8a677efab0c017bf7137ec2",
                "sha256:bfd880614c6237243ff53a0539f1cb26987a6dc8ac6e66e0c5a40617296a045e",
                "sha256:c43bec251bbd10e3cb58ced80609c5c1eb238da9ca78b964aea410fb820d00d6",
                "sha256:d690b18ac4b3e3cab73b0b7aa7dbe65978a172ff94970ff98d82f2031f8971c2",
                "sha256:d6982b5a0237e1b7d876b60265564648a69b14017f3b5f908c5be2de3f9abb7a",
                "sha256:dec3eac7549869365fe263831f576c8457f6c833937c68542d08fde73457d291",
                "sha256:e371b844cec09d8dc424d940e54bba8f67a03ebea20ff7b7b0d56f526c71d584",
                "sha256:e5d8f84d81e3729c3b506657dddfe46e8ba9c330bf1858ee33108f8bb2adb38a",
                "sha256:ea6b79a02a28550c98b6ca9c35b9f492beaa54d7c5c9e9949555893c8a9234d0",
                "sha256:f1258f4e6c42ad0b20f9cfcc3ada5bd6b83374516cd01c0960e3cb75fdca6770"
            ],
            "markers": "python_version >= '3.7'",
            "version": "==0.19.2"
        },
        "python-dateutil": {
            "hashes": [
                "sha256:0123cacc1627ae19ddf3c27a5de5bd67ee4586fbdd6440d9748f8abb483d3e86",
                "sha256:961d03dc3453ebbc59dbdea9e4e11c5651520a876d0f4db161e8674aae935da9"
            ],
            "markers": "python_version >= '2.7' and python_version not in '3.0, 3.1, 3.2, 3.3'",
            "version": "==2.8.2"
        },
        "pytz": {
            "hashes": [
                "sha256:222439474e9c98fced559f1709d89e6c9cbf8d79c794ff3eb9f8800064291427",
                "sha256:e89512406b793ca39f5971bc999cc538ce125c0e51c27941bef4568b460095e2"
            ],
            "version": "==2022.6"
        },
        "pyzmq": {
            "hashes": [
<<<<<<< HEAD
                "sha256:0108358dab8c6b27ff6b985c2af4b12665c1bc659648284153ee501000f5c107",
                "sha256:07bec1a1b22dacf718f2c0e71b49600bb6a31a88f06527dfd0b5aababe3fa3f7",
                "sha256:0e8f482c44ccb5884bf3f638f29bea0f8dc68c97e38b2061769c4cb697f6140d",
                "sha256:0ec91f1bad66f3ee8c6deb65fa1fe418e8ad803efedd69c35f3b5502f43bd1dc",
                "sha256:0f14cffd32e9c4c73da66db97853a6aeceaac34acdc0fae9e5bbc9370281864c",
                "sha256:15975747462ec49fdc863af906bab87c43b2491403ab37a6d88410635786b0f4",
                "sha256:1724117bae69e091309ffb8255412c4651d3f6355560d9af312d547f6c5bc8b8",
                "sha256:1a7c280185c4da99e0cc06c63bdf91f5b0b71deb70d8717f0ab870a43e376db8",
                "sha256:1b7928bb7580736ffac5baf814097be342ba08d3cfdfb48e52773ec959572287",
                "sha256:2032d9cb994ce3b4cba2b8dfae08c7e25bc14ba484c770d4d3be33c27de8c45b",
                "sha256:20e7eeb1166087db636c06cae04a1ef59298627f56fb17da10528ab52a14c87f",
                "sha256:216f5d7dbb67166759e59b0479bca82b8acf9bed6015b526b8eb10143fb08e77",
                "sha256:28b119ba97129d3001673a697b7cce47fe6de1f7255d104c2f01108a5179a066",
                "sha256:3104f4b084ad5d9c0cb87445cc8cfd96bba710bef4a66c2674910127044df209",
                "sha256:3e6192dbcefaaa52ed81be88525a54a445f4b4fe2fffcae7fe40ebb58bd06bfd",
                "sha256:42d4f97b9795a7aafa152a36fe2ad44549b83a743fd3e77011136def512e6c2a",
                "sha256:44e706bac34e9f50779cb8c39f10b53a4d15aebb97235643d3112ac20bd577b4",
                "sha256:47b11a729d61a47df56346283a4a800fa379ae6a85870d5a2e1e4956c828eedc",
                "sha256:4854f9edc5208f63f0841c0c667260ae8d6846cfa233c479e29fdc85d42ebd58",
                "sha256:48f721f070726cd2a6e44f3c33f8ee4b24188e4b816e6dd8ba542c8c3bb5b246",
                "sha256:52afb0ac962963fff30cf1be775bc51ae083ef4c1e354266ab20e5382057dd62",
                "sha256:54d8b9c5e288362ec8595c1d98666d36f2070fd0c2f76e2b3c60fbad9bd76227",
                "sha256:5bd3d7dfd9cd058eb68d9a905dec854f86649f64d4ddf21f3ec289341386c44b",
                "sha256:613010b5d17906c4367609e6f52e9a2595e35d5cc27d36ff3f1b6fa6e954d944",
                "sha256:624321120f7e60336be8ec74a172ae7fba5c3ed5bf787cc85f7e9986c9e0ebc2",
                "sha256:65c94410b5a8355cfcf12fd600a313efee46ce96a09e911ea92cf2acf6708804",
                "sha256:6640f83df0ae4ae1104d4c62b77e9ef39be85ebe53f636388707d532bee2b7b8",
                "sha256:687700f8371643916a1d2c61f3fdaa630407dd205c38afff936545d7b7466066",
                "sha256:77c2713faf25a953c69cf0f723d1b7dd83827b0834e6c41e3fb3bbc6765914a1",
                "sha256:78068e8678ca023594e4a0ab558905c1033b2d3e806a0ad9e3094e231e115a33",
                "sha256:7a23ccc1083c260fa9685c93e3b170baba45aeed4b524deb3f426b0c40c11639",
                "sha256:7abddb2bd5489d30ffeb4b93a428130886c171b4d355ccd226e83254fcb6b9ef",
                "sha256:80093b595921eed1a2cead546a683b9e2ae7f4a4592bb2ab22f70d30174f003a",
                "sha256:8242543c522d84d033fe79be04cb559b80d7eb98ad81b137ff7e0a9020f00ace",
                "sha256:838812c65ed5f7c2bd11f7b098d2e5d01685a3f6d1f82849423b570bae698c00",
                "sha256:83ea1a398f192957cb986d9206ce229efe0ee75e3c6635baff53ddf39bd718d5",
                "sha256:8421aa8c9b45ea608c205db9e1c0c855c7e54d0e9c2c2f337ce024f6843cab3b",
                "sha256:858375573c9225cc8e5b49bfac846a77b696b8d5e815711b8d4ba3141e6e8879",
                "sha256:86de64468cad9c6d269f32a6390e210ca5ada568c7a55de8e681ca3b897bb340",
                "sha256:87f7ac99b15270db8d53f28c3c7b968612993a90a5cf359da354efe96f5372b4",
                "sha256:8bad8210ad4df68c44ff3685cca3cda448ee46e20d13edcff8909eba6ec01ca4",
                "sha256:8bb4af15f305056e95ca1bd086239b9ebc6ad55e9f49076d27d80027f72752f6",
                "sha256:8c78bfe20d4c890cb5580a3b9290f700c570e167d4cdcc55feec07030297a5e3",
                "sha256:8f3f3154fde2b1ff3aa7b4f9326347ebc89c8ef425ca1db8f665175e6d3bd42f",
                "sha256:94010bd61bc168c103a5b3b0f56ed3b616688192db7cd5b1d626e49f28ff51b3",
                "sha256:941fab0073f0a54dc33d1a0460cb04e0d85893cb0c5e1476c785000f8b359409",
                "sha256:9dca7c3956b03b7663fac4d150f5e6d4f6f38b2462c1e9afd83bcf7019f17913",
                "sha256:a180dbd5ea5d47c2d3b716d5c19cc3fb162d1c8db93b21a1295d69585bfddac1",
                "sha256:a2712aee7b3834ace51738c15d9ee152cc5a98dc7d57dd93300461b792ab7b43",
                "sha256:a435ef8a3bd95c8a2d316d6e0ff70d0db524f6037411652803e118871d703333",
                "sha256:abb756147314430bee5d10919b8493c0ccb109ddb7f5dfd2fcd7441266a25b75",
                "sha256:abe6eb10122f0d746a0d510c2039ae8edb27bc9af29f6d1b05a66cc2401353ff",
                "sha256:acbd0a6d61cc954b9f535daaa9ec26b0a60a0d4353c5f7c1438ebc88a359a47e",
                "sha256:ae08ac90aa8fa14caafc7a6251bd218bf6dac518b7bff09caaa5e781119ba3f2",
                "sha256:ae61446166983c663cee42c852ed63899e43e484abf080089f771df4b9d272ef",
                "sha256:afe1f3bc486d0ce40abb0a0c9adb39aed3bbac36ebdc596487b0cceba55c21c1",
                "sha256:b946da90dc2799bcafa682692c1d2139b2a96ec3c24fa9fc6f5b0da782675330",
                "sha256:b947e264f0e77d30dcbccbb00f49f900b204b922eb0c3a9f0afd61aaa1cedc3d",
                "sha256:bb5635c851eef3a7a54becde6da99485eecf7d068bd885ac8e6d173c4ecd68b0",
                "sha256:bcbebd369493d68162cddb74a9c1fcebd139dfbb7ddb23d8f8e43e6c87bac3a6",
                "sha256:c31805d2c8ade9b11feca4674eee2b9cce1fec3e8ddb7bbdd961a09dc76a80ea",
                "sha256:c8840f064b1fb377cffd3efeaad2b190c14d4c8da02316dae07571252d20b31f",
                "sha256:ccb94342d13e3bf3ffa6e62f95b5e3f0bc6bfa94558cb37f4b3d09d6feb536ff",
                "sha256:d66689e840e75221b0b290b0befa86f059fb35e1ee6443bce51516d4d61b6b99",
                "sha256:dabf1a05318d95b1537fd61d9330ef4313ea1216eea128a17615038859da3b3b",
                "sha256:db03704b3506455d86ec72c3358a779e9b1d07b61220dfb43702b7b668edcd0d",
                "sha256:de4217b9eb8b541cf2b7fde4401ce9d9a411cc0af85d410f9d6f4333f43640be",
                "sha256:df0841f94928f8af9c7a1f0aaaffba1fb74607af023a152f59379c01c53aee58",
                "sha256:dfb992dbcd88d8254471760879d48fb20836d91baa90f181c957122f9592b3dc",
                "sha256:e7e66b4e403c2836ac74f26c4b65d8ac0ca1eef41dfcac2d013b7482befaad83",
                "sha256:e8012bce6836d3f20a6c9599f81dfa945f433dab4dbd0c4917a6fb1f998ab33d",
                "sha256:f01de4ec083daebf210531e2cca3bdb1608dbbbe00a9723e261d92087a1f6ebc",
                "sha256:f0d945a85b70da97ae86113faf9f1b9294efe66bd4a5d6f82f2676d567338b66",
                "sha256:fa0ae3275ef706c0309556061185dd0e4c4cd3b7d6f67ae617e4e677c7a41e2e"
            ],
            "markers": "python_version >= '3.6'",
            "version": "==24.0.1"
        },
        "qtconsole": {
            "hashes": [
                "sha256:57748ea2fd26320a0b77adba20131cfbb13818c7c96d83fafcb110ff55f58b35",
                "sha256:be13560c19bdb3b54ed9741a915aa701a68d424519e8341ac479a91209e694b2"
            ],
            "markers": "python_version >= '3.7'",
            "version": "==5.4.0"
=======
                "sha256:004a431dfa0459123e6f4660d7e3c4ac19217d134ca38bacfffb2e78716fe944",
                "sha256:057b154471e096e2dda147f7b057041acc303bb7ca4aa24c3b88c6cecdd78717",
                "sha256:0e08671dc202a1880fa522f921f35ca5925ba30da8bc96228d74a8f0643ead9c",
                "sha256:1b2a21f595f8cc549abd6c8de1fcd34c83441e35fb24b8a59bf161889c62a486",
                "sha256:21552624ce69e69f7924f413b802b1fb554f4c0497f837810e429faa1cd4f163",
                "sha256:22ac0243a41798e3eb5d5714b28c2f28e3d10792dffbc8a5fca092f975fdeceb",
                "sha256:2b054525c9f7e240562185bf21671ca16d56bde92e9bd0f822c07dec7626b704",
                "sha256:30c365e60c39c53f8eea042b37ea28304ffa6558fb7241cf278745095a5757da",
                "sha256:3a4d87342c2737fbb9eee5c33c792db27b36b04957b4e6b7edd73a5b239a2a13",
                "sha256:420b9abd1a7330687a095373b8280a20cdee04342fbc8ccb3b56d9ec8efd4e62",
                "sha256:444f7d615d5f686d0ef508b9edfa8a286e6d89f449a1ba37b60ef69d869220a3",
                "sha256:558f5f636e3e65f261b64925e8b190e8689e334911595394572cc7523879006d",
                "sha256:5592fb4316f895922b1cacb91b04a0fa09d6f6f19bbab4442b4d0a0825177b93",
                "sha256:59928dfebe93cf1e203e3cb0fd5d5dd384da56b99c8305f2e1b0a933751710f6",
                "sha256:5cb642e94337b0c76c9c8cb9bfb0f8a78654575847d080d3e1504f312d691fc3",
                "sha256:5d57542429df6acff02ff022067aa75b677603cee70e3abb9742787545eec966",
                "sha256:5d92e7cbeab7f70b08cc0f27255b0bb2500afc30f31075bca0b1cb87735d186c",
                "sha256:602835e5672ca9ca1d78e6c148fb28c4f91b748ebc41fbd2f479d8763d58bc9b",
                "sha256:60746a7e8558655420a69441c0a1d47ed225ed3ac355920b96a96d0554ef7e6b",
                "sha256:61b97f624da42813f74977425a3a6144d604ea21cf065616d36ea3a866d92c1c",
                "sha256:693c96ae4d975eb8efa1639670e9b1fac0c3f98b7845b65c0f369141fb4bb21f",
                "sha256:814e5aaf0c3be9991a59066eafb2d6e117aed6b413e3e7e9be45d4e55f5e2748",
                "sha256:83005d8928f8a5cebcfb33af3bfb84b1ad65d882b899141a331cc5d07d89f093",
                "sha256:831da96ba3f36cc892f0afbb4fb89b28b61b387261676e55d55a682addbd29f7",
                "sha256:8355744fdbdeac5cfadfa4f38b82029b5f2b8cab7472a33453a217a7f3a9dce2",
                "sha256:8496a2a5efd055c61ac2c6a18116c768a25c644b6747dcfde43e91620ab3453c",
                "sha256:859059caf564f0c9398c9005278055ed3d37af4d73de6b1597821193b04ca09b",
                "sha256:8c0f4d6f8c985bab83792be26ff3233940ba42e22237610ac50cbcfc10a5c235",
                "sha256:8c2d8b69a2bf239ae3d987537bf3fbc2b044a405394cf4c258fc684971dd48b2",
                "sha256:984b232802eddf9f0be264a4d57a10b3a1fd7319df14ee6fc7b41c6d155a3e6c",
                "sha256:99cedf38eaddf263cf7e2a50e405f12c02cedf6d9df00a0d9c5d7b9417b57f76",
                "sha256:a3dc339f7bc185d5fd0fd976242a5baf35de404d467e056484def8a4dd95868b",
                "sha256:a51f12a8719aad9dcfb55d456022f16b90abc8dde7d3ca93ce3120b40e3fa169",
                "sha256:bbabd1df23bf63ae829e81200034c0e433499275a6ed29ca1a912ea7629426d9",
                "sha256:bcc6953e47bcfc9028ddf9ab2a321a3c51d7cc969db65edec092019bb837959f",
                "sha256:c0a5f987d73fd9b46c3d180891f829afda714ab6bab30a1218724d4a0a63afd8",
                "sha256:c223a13555444707a0a7ebc6f9ee63053147c8c082bd1a31fd1207a03e8b0500",
                "sha256:c616893a577e9d6773a3836732fd7e2a729157a108b8fccd31c87512fa01671a",
                "sha256:c882f1d4f96fbd807e92c334251d8ebd159a1ef89059ccd386ddea83fdb91bd8",
                "sha256:c8dec8a2f3f0bb462e6439df436cd8c7ec37968e90b4209ac621e7fbc0ed3b00",
                "sha256:c9638e0057e3f1a8b7c5ce33c7575349d9183a033a19b5676ad55096ae36820b",
                "sha256:ce4f71e17fa849de41a06109030d3f6815fcc33338bf98dd0dde6d456d33c929",
                "sha256:ced12075cdf3c7332ecc1960f77f7439d5ebb8ea20bbd3c34c8299e694f1b0a1",
                "sha256:d11628212fd731b8986f1561d9bb3f8c38d9c15b330c3d8a88963519fbcd553b",
                "sha256:d1610260cc672975723fcf7705c69a95f3b88802a594c9867781bedd9b13422c",
                "sha256:d4651de7316ec8560afe430fb042c0782ed8ac54c0be43a515944d7c78fddac8",
                "sha256:da338e2728410d74ddeb1479ec67cfba73311607037455a40f92b6f5c62bf11d",
                "sha256:de727ea906033b30527b4a99498f19aca3f4d1073230a958679a5b726e2784e0",
                "sha256:e2e2db5c6ef376e97c912733dfc24406f5949474d03e800d5f07b6aca4d870af",
                "sha256:e669913cb2179507628419ec4f0e453e48ce6f924de5884d396f18c31836089c",
                "sha256:eb4a573a8499685d62545e806d8fd143c84ac8b3439f925cd92c8763f0ed9bd7",
                "sha256:f146648941cadaaaf01254a75651a23c08159d009d36c5af42a7cc200a5e53ec",
                "sha256:f3ff6abde52e702397949054cb5b06c1c75b5d6542f6a2ce029e46f71ffbbbf2",
                "sha256:f5aa9da520e4bb8cee8189f2f541701405e7690745094ded7a37b425d60527ea",
                "sha256:f5fdb00d65ec44b10cc6b9b6318ef1363b81647a4aa3270ca39565eadb2d1201",
                "sha256:f685003d836ad0e5d4f08d1e024ee3ac7816eb2f873b2266306eef858f058133",
                "sha256:fee86542dc4ee8229e023003e3939b4d58cc2453922cf127778b69505fc9064b"
            ],
            "markers": "python_version >= '3.6'",
            "version": "==23.2.0"
        },
        "qtconsole": {
            "hashes": [
                "sha256:b73723fac43938b684dcb237a88510dc7721c43a726cea8ade179a2927c0a2f3",
                "sha256:d364592d7ede3257f1e17fcdbfd339c26e2cc638ca4fa4ee56a724e26ea13c81"
            ],
            "markers": "python_version >= '3.7'",
            "version": "==5.3.1"
>>>>>>> 5d1fe20b
        },
        "qtpy": {
            "hashes": [
                "sha256:0603c9c83ccc035a4717a12908bf6bc6cb22509827ea2ec0e94c2da7c9ed57c5",
                "sha256:8d6d544fc20facd27360ea189592e6135c614785f0dec0b4f083289de6beb408"
            ],
            "markers": "python_version >= '3.7'",
            "version": "==2.3.0"
        },
        "requests": {
            "hashes": [
                "sha256:7c5599b102feddaa661c826c56ab4fee28bfd17f5abca1ebbe3e7f19d7c97983",
                "sha256:8fefa2a1a1365bf5520aac41836fbee479da67864514bdb821f31ce07ce65349"
            ],
            "markers": "python_version >= '3.7' and python_version < '4'",
            "version": "==2.28.1"
        },
        "scipy": {
            "hashes": [
<<<<<<< HEAD
                "sha256:06d2e1b4c491dc7d8eacea139a1b0b295f74e1a1a0f704c375028f8320d16e31",
                "sha256:0d54222d7a3ba6022fdf5773931b5d7c56efe41ede7f7128c7b1637700409108",
                "sha256:1884b66a54887e21addf9c16fb588720a8309a57b2e258ae1c7986d4444d3bc0",
                "sha256:1a72d885fa44247f92743fc20732ae55564ff2a519e8302fb7e18717c5355a8b",
                "sha256:2318bef588acc7a574f5bfdff9c172d0b1bf2c8143d9582e05f878e580a3781e",
                "sha256:4db5b30849606a95dcf519763dd3ab6fe9bd91df49eba517359e450a7d80ce2e",
                "sha256:545c83ffb518094d8c9d83cce216c0c32f8c04aaf28b92cc8283eda0685162d5",
                "sha256:5a04cd7d0d3eff6ea4719371cbc44df31411862b9646db617c99718ff68d4840",
                "sha256:5b88e6d91ad9d59478fafe92a7c757d00c59e3bdc3331be8ada76a4f8d683f58",
                "sha256:68239b6aa6f9c593da8be1509a05cb7f9efe98b80f43a5861cd24c7557e98523",
                "sha256:83b89e9586c62e787f5012e8475fbb12185bafb996a03257e9675cd73d3736dd",
                "sha256:83c06e62a390a9167da60bedd4575a14c1f58ca9dfde59830fc42e5197283dab",
                "sha256:90453d2b93ea82a9f434e4e1cba043e779ff67b92f7a0e85d05d286a3625df3c",
                "sha256:abaf921531b5aeaafced90157db505e10345e45038c39e5d9b6c7922d68085cb",
                "sha256:b41bc822679ad1c9a5f023bc93f6d0543129ca0f37c1ce294dd9d386f0a21096",
                "sha256:c68db6b290cbd4049012990d7fe71a2abd9ffbe82c0056ebe0f01df8be5436b0",
                "sha256:cff3a5295234037e39500d35316a4c5794739433528310e117b8a9a0c76d20fc",
                "sha256:d01e1dd7b15bd2449c8bfc6b7cc67d630700ed655654f0dfcf121600bad205c9",
                "sha256:d644a64e174c16cb4b2e41dfea6af722053e83d066da7343f333a54dae9bc31c",
                "sha256:da8245491d73ed0a994ed9c2e380fd058ce2fa8a18da204681f2fe1f57f98f95",
                "sha256:fbc5c05c85c1a02be77b1ff591087c83bc44579c6d2bd9fb798bb64ea5e1a027"
            ],
            "index": "pypi",
            "version": "==1.9.3"
=======
                "sha256:02b567e722d62bddd4ac253dafb01ce7ed8742cf8031aea030a41414b86c1125",
                "sha256:1166514aa3bbf04cb5941027c6e294a000bba0cf00f5cdac6c77f2dad479b434",
                "sha256:1da52b45ce1a24a4a22db6c157c38b39885a990a566748fc904ec9f03ed8c6ba",
                "sha256:23b22fbeef3807966ea42d8163322366dd89da9bebdc075da7034cee3a1441ca",
                "sha256:28d2cab0c6ac5aa131cc5071a3a1d8e1366dad82288d9ec2ca44df78fb50e649",
                "sha256:2ef0fbc8bcf102c1998c1f16f15befe7cffba90895d6e84861cd6c6a33fb54f6",
                "sha256:3b69b90c9419884efeffaac2c38376d6ef566e6e730a231e15722b0ab58f0328",
                "sha256:4b93ec6f4c3c4d041b26b5f179a6aab8f5045423117ae7a45ba9710301d7e462",
                "sha256:4e53a55f6a4f22de01ffe1d2f016e30adedb67a699a310cdcac312806807ca81",
                "sha256:6311e3ae9cc75f77c33076cb2794fb0606f14c8f1b1c9ff8ce6005ba2c283621",
                "sha256:65b77f20202599c51eb2771d11a6b899b97989159b7975e9b5259594f1d35ef4",
                "sha256:6cc6b33139eb63f30725d5f7fa175763dc2df6a8f38ddf8df971f7c345b652dc",
                "sha256:70de2f11bf64ca9921fda018864c78af7147025e467ce9f4a11bc877266900a6",
                "sha256:70ebc84134cf0c504ce6a5f12d6db92cb2a8a53a49437a6bb4edca0bc101f11c",
                "sha256:83606129247e7610b58d0e1e93d2c5133959e9cf93555d3c27e536892f1ba1f2",
                "sha256:93d07494a8900d55492401917a119948ed330b8c3f1d700e0b904a578f10ead4",
                "sha256:9c4e3ae8a716c8b3151e16c05edb1daf4cb4d866caa385e861556aff41300c14",
                "sha256:9dd4012ac599a1e7eb63c114d1eee1bcfc6dc75a29b589ff0ad0bb3d9412034f",
                "sha256:9e3fb1b0e896f14a85aa9a28d5f755daaeeb54c897b746df7a55ccb02b340f33",
                "sha256:a0aa8220b89b2e3748a2836fbfa116194378910f1a6e78e4675a095bcd2c762d",
                "sha256:d3b3c8924252caaffc54d4a99f1360aeec001e61267595561089f8b5900821bb",
                "sha256:e013aed00ed776d790be4cb32826adb72799c61e318676172495383ba4570aa4",
                "sha256:f3e7a8867f307e3359cc0ed2c63b61a1e33a19080f92fe377bc7d49f646f2ec1"
            ],
            "markers": "python_version < '3.11' and python_version >= '3.8'",
            "version": "==1.8.1"
>>>>>>> 5d1fe20b
        },
        "seaborn": {
            "hashes": [
                "sha256:a9eb39cba095fcb1e4c89a7fab1c57137d70a715a7f2eefcd41c9913c4d4ed65",
                "sha256:bb1eb1d51d3097368c187c3ef089c0288ec1fe8aa1c69fb324c68aa1d02df4c1"
            ],
            "index": "pypi",
            "version": "==0.12.1"
        },
        "send2trash": {
            "hashes": [
                "sha256:d2c24762fd3759860a0aff155e45871447ea58d2be6bdd39b5c8f966a0c99c2d",
                "sha256:f20eaadfdb517eaca5ce077640cb261c7d2698385a6a0f072a4a5447fd49fa08"
            ],
            "version": "==1.8.0"
        },
        "setuptools": {
            "hashes": [
<<<<<<< HEAD
                "sha256:6211d2f5eddad8757bd0484923ca7c0a6302ebc4ab32ea5e94357176e0ca0840",
                "sha256:d1eebf881c6114e51df1664bc2c9133d022f78d12d5f4f665b9191f084e2862d"
            ],
            "markers": "python_version >= '3.7'",
            "version": "==65.6.0"
=======
                "sha256:990a4f7861b31532871ab72331e755b5f14efbe52d336ea7f6118144dd478741",
                "sha256:c1848f654aea2e3526d17fc3ce6aeaa5e7e24e66e645b5be2171f3f6b4e5a178"
            ],
            "markers": "python_version >= '3.7'",
            "version": "==62.6.0"
>>>>>>> 5d1fe20b
        },
        "six": {
            "hashes": [
                "sha256:1e61c37477a1626458e36f7b1d82aa5c9b094fa4802892072e49de9c60c4c926",
                "sha256:8abb2f1d86890a2dfb989f9a77cfcfd3e47c2a354b01111771326f8aa26e0254"
            ],
            "markers": "python_version >= '2.7' and python_version not in '3.0, 3.1, 3.2, 3.3'",
            "version": "==1.16.0"
        },
        "sniffio": {
            "hashes": [
                "sha256:e60305c5e5d314f5389259b7f22aaa33d8f7dee49763119234af3755c55b9101",
                "sha256:eecefdce1e5bbfb7ad2eeaabf7c1eeb404d7757c379bd1f7e5cce9d8bf425384"
            ],
            "markers": "python_version >= '3.7'",
            "version": "==1.3.0"
        },
        "soupsieve": {
            "hashes": [
                "sha256:3b2503d3c7084a42b1ebd08116e5f81aadfaea95863628c80a3b774a11b7c759",
                "sha256:fc53893b3da2c33de295667a0e19f078c14bf86544af307354de5fcf12a3f30d"
            ],
            "markers": "python_version >= '3.6'",
            "version": "==2.3.2.post1"
        },
        "stack-data": {
            "hashes": [
<<<<<<< HEAD
                "sha256:6c9a10eb5f342415fe085db551d673955611afb821551f554d91772415464315",
                "sha256:960cb054d6a1b2fdd9cbd529e365b3c163e8dabf1272e02cfe36b58403cff5c6"
            ],
            "version": "==0.6.1"
        },
        "terminado": {
            "hashes": [
                "sha256:520feaa3aeab8ad64a69ca779be54be9234edb2d0d6567e76c93c2c9a4e6e43f",
                "sha256:bf6fe52accd06d0661d7611cc73202121ec6ee51e46d8185d489ac074ca457c2"
            ],
            "markers": "python_version >= '3.7'",
            "version": "==0.17.0"
=======
                "sha256:77bec1402dcd0987e9022326473fdbcc767304892a533ed8c29888dacb7dddbc",
                "sha256:aa1d52d14d09c7a9a12bb740e6bdfffe0f5e8f4f9218d85e7c73a8c37f7ae38d"
            ],
            "version": "==0.3.0"
        },
        "terminado": {
            "hashes": [
                "sha256:0d5f126fbfdb5887b25ae7d9d07b0d716b1cc0ccaacc71c1f3c14d228e065197",
                "sha256:ab4eeedccfcc1e6134bfee86106af90852c69d602884ea3a1e8ca6d4486e9bfe"
            ],
            "markers": "python_version >= '3.7'",
            "version": "==0.15.0"
>>>>>>> 5d1fe20b
        },
        "tinycss2": {
            "hashes": [
                "sha256:2b80a96d41e7c3914b8cda8bc7f705a4d9c49275616e886103dd839dfc847847",
                "sha256:8cff3a8f066c2ec677c06dbc7b45619804a6938478d9d73c284b29d14ecb0627"
            ],
            "markers": "python_version >= '3.7'",
            "version": "==1.2.1"
        },
        "toolz": {
            "hashes": [
                "sha256:2059bd4148deb1884bb0eb770a3cde70e7f954cfbbdc2285f1f2de01fd21eb6f",
                "sha256:88c570861c440ee3f2f6037c4654613228ff40c93a6c25e0eba70d17282c6194"
            ],
            "markers": "python_version >= '3.5'",
            "version": "==0.12.0"
        },
        "torch": {
            "hashes": [
<<<<<<< HEAD
                "sha256:0fdd38c96230947b1ed870fed4a560252f8d23c3a2bf4dab9d2d42b18f2e67c8",
                "sha256:220325d0f4e69ee9edf00c04208244ef7cf22ebce083815ce272c7491f0603f5",
                "sha256:43db0723fc66ad6486f86dc4890c497937f7cd27429f28f73fb7e4d74b7482e2",
                "sha256:47fe6228386bff6d74319a2ffe9d4ed943e6e85473d78e80502518c607d644d2",
                "sha256:49a949b8136b32b2ec0724cbf4c6678b54e974b7d68f19f1231eea21cde5c23b",
                "sha256:4a378f5091307381abfb30eb821174e12986f39b1cf7c4522bf99155256819eb",
                "sha256:635dbb99d981a6483ca533b3dc7be18ef08dd9e1e96fb0bb0e6a99d79e85a130",
                "sha256:6c227c16626e4ce766cca5351cc62a2358a11e8e466410a298487b9dff159eb1",
                "sha256:857c7d5b1624c5fd979f66d2b074765733dba3f5e1cc97b7d6909155a2aae3ce",
                "sha256:9197ec216833b836b67e4d68e513d31fb38d9789d7cd998a08fba5b499c38454",
                "sha256:922a4910613b310fbeb87707f00cb76fec328eb60cc1349ed2173e7c9b6edcd8",
                "sha256:9ac382cedaf2f70afea41380ad8e7c06acef6b5b7e2aef3971cdad666ca6e185",
                "sha256:bb33a911460475d1594a8c8cb73f58c08293211760796d99cae8c2509b86d7f1",
                "sha256:cd1e67db6575e1b173a626077a54e4911133178557aac50683db03a34e2b636a",
                "sha256:d2d2753519415d154de4d3e64d2eaaeefdba6b6fd7d69d5ffaef595988117700",
                "sha256:e20df14d874b024851c58e8bb3846249cb120e677f7463f60c986e3661f88680",
                "sha256:e643ac8d086706e82f77b5d4dfcf145a9dd37b69e03e64177fc23821754d2ed7",
                "sha256:ef934a21da6f6a516d0a9c712a80d09c56128abdc6af8dc151bee5199b4c3b4e",
                "sha256:f01a9ae0d4b69d2fc4145e8beab45b7877342dddbd4838a7d3c11ca7f6680745",
                "sha256:f68edfea71ade3862039ba66bcedf954190a2db03b0c41a9b79afd72210abd97",
                "sha256:fa768432ce4b8ffa29184c79a3376ab3de4a57b302cdf3c026a6be4c5a8ab75b"
            ],
            "index": "pypi",
            "version": "==1.13.0"
        },
        "torchvision": {
            "hashes": [
                "sha256:0123d0280c547aa9766954928b1ab9af2125a8861f53af23c07e56aeef0f2520",
                "sha256:0758632e15bd24c88daaf5fee66cf56d08318e7f561e416e26f5b90a1f61aa3a",
                "sha256:1c477dbb8ff6d0e1c7847aa94b55347076c664863aed69e8b79335cb12674c1b",
                "sha256:1db57014a6946e8633e1f2863aaea47d5b3e7424f94136ab5d50861a6db35698",
                "sha256:281071e140bcfe0b564935ed26198001dab86b72b3eaea32939a1b63af181be1",
                "sha256:3b283a3811c4d777295583426ceb29320c2bd2d6a38e68c5f7ff3220c0560c7c",
                "sha256:4a4516afcf8d2fc6575f8358638b3972e2b655eec59988abcfbbd1d8410b74d5",
                "sha256:68110418c833a10153e382b0394598dd169ab823a2168139c7b4f62ea48a4446",
                "sha256:6a6aa72804cff9550cbb890f98c7e9ff26acdfc48064d1129faf1bbfeaf60a0a",
                "sha256:6c0b8aa6f9a1c8372ee59fd31bf366745096b777cd75352a4c587781b08d72e5",
                "sha256:7b6e1706760eace0257ebb0677404cdd64f4cf88804bc6379f694cf3ed470591",
                "sha256:7dbb54b47edfc08f51df3fb8c66a917b07897d9e3f2fa739aa9ccb36a38fe1bc",
                "sha256:8857eb11aee31f106b0fa35cfbe0a82a5af0c267fdd74b9d1a46bc1ff71ccdaf",
                "sha256:897832c3be99d74afeb2705a2eb8a8147c4b0f4ab6a19ed304743b85bd5e7008",
                "sha256:9572ae1680664850df0146fe3975b17902ac429d817651f030d2bacf3f467bdd",
                "sha256:cbf76d89624efa7d96bd6425d24dcce605976326dc2837c2f0529b49bf206bf2",
                "sha256:e6b9f137c2d4954b1abce706ac1e56f98b73516e8fe35b62a8819bfc1226079b",
                "sha256:e8c5c26d92e7a5527c5ed31827cf6fff75aa3011cf9f818a5b0f7283fa68162c",
                "sha256:f6b41df5e4daf6ee21b61ae5a77abcce7bf7d0f7596c920ba4919fe7b7727f20"
            ],
            "index": "pypi",
            "version": "==0.14.0"
=======
                "sha256:0399746f83b4541bcb5b219a18dbe8cade760aba1c660d2748a38c6dc338ebc7",
                "sha256:0986685f2ec8b7c4d3593e8cfe96be85d462943f1a8f54112fc48d4d9fbbe903",
                "sha256:13c7cca6b2ea3704d775444f02af53c5f072d145247e17b8cd7813ac57869f03",
                "sha256:201abf43a99bb4980cc827dd4b38ac28f35e4dddac7832718be3d5479cafd2c1",
                "sha256:2143d5fe192fd908b70b494349de5b1ac02854a8a902bd5f47d13d85b410e430",
                "sha256:2568f011dddeb5990d8698cc375d237f14568ffa8489854e3b94113b4b6b7c8b",
                "sha256:3322d33a06e440d715bb214334bd41314c94632d9a2f07d22006bf21da3a2be4",
                "sha256:349ea3ba0c0e789e0507876c023181f13b35307aebc2e771efd0e045b8e03e84",
                "sha256:44a3804e9bb189574f5d02ccc2dc6e32e26a81b3e095463b7067b786048c6072",
                "sha256:5ed69d5af232c5c3287d44cef998880dadcc9721cd020e9ae02f42e56b79c2e4",
                "sha256:60d06ee2abfa85f10582d205404d52889d69bcbb71f7e211cfc37e3957ac19ca",
                "sha256:63341f96840a223f277e498d2737b39da30d9f57c7a1ef88857b920096317739",
                "sha256:72207b8733523388c49d43ffcc4416d1d8cd64c40f7826332e714605ace9b1d2",
                "sha256:7ddb167827170c4e3ff6a27157414a00b9fef93dea175da04caf92a0619b7aee",
                "sha256:844f1db41173b53fe40c44b3e04fcca23a6ce00ac328b7099f2800e611766845",
                "sha256:a1325c9c28823af497cbf443369bddac9ac59f67f1e600f8ab9b754958e55b76",
                "sha256:abbdc5483359b9495dc76e3bd7911ccd2ddc57706c117f8316832e31590af871",
                "sha256:c0313438bc36448ffd209f5fb4e5f325b3af158cdf61c8829b8ddaf128c57816",
                "sha256:e3e8348edca3e3cee5a67a2b452b85c57712efe1cc3ffdb87c128b3dde54534e",
                "sha256:fb47291596677570246d723ee6abbcbac07eeba89d8f83de31e3954f21f44879"
            ],
            "index": "pypi",
            "version": "==1.12.0"
        },
        "torchvision": {
            "hashes": [
                "sha256:01e9e7b2e7724e66561e8d98f900985d80191e977c5c0b3f33ed31800ba0210c",
                "sha256:0e28740bd5695076f7c449af650fc474d6566722d446461c2ceebf9c9599b37f",
                "sha256:1b703701f0b99f307ad925b1abda2b3d5bdbf30643ff02102b6aeeb8840ae278",
                "sha256:1e2049f1207631d42d743205f663f1d2235796565be3f18b0339d479626faf30",
                "sha256:253eb0c67bf88cef4a79ec69058c3e94f9fde28b9e3699ad1afc0b3ed50f8075",
                "sha256:42d95ab197d090efc5669fec02fbc603d05c859e50ca2c60180d1a113aa9b3e2",
                "sha256:5c31e9b3004142dbfdf32adc4cf2d4fd709b820833e9786f839ae3a91ff65ef0",
                "sha256:61d5093a50b7923a4e5bf9e0271001c29e01abec2348b7dd93370a0a9d15836c",
                "sha256:667cac55afb13cda7d362466e7eba3119e529b210e55507d231bead09aca5e1f",
                "sha256:6c4c35428c758adc485ff8f239b5ed68c1b6c26efa261a52e431cab0f7f22aec",
                "sha256:83a4d9d50787d1e886c94486b63b15978391f6cf1892fce6a93132c09b14e128",
                "sha256:a20662c11dc14fd4eff102ceb946a7ee80b9f98303bb52435cc903f2c4c1fe10",
                "sha256:acb72a40e5dc0cd454d28514dbdd589a5057afd9bb5c785b87a54718b999bfa1",
                "sha256:ad458146aca15f652f9b0c227bebd5403602c7341f15f68f20ec119fa8e8f4a5",
                "sha256:ada295dbfe55017b02acfab960a997387f5addbadd28ee5e575e24f692992ce4",
                "sha256:b620a43df4131ad09f5761c415a016a9ea95aaf8ec8c91d030fb59bad591094a",
                "sha256:b7a2c9aebc7ef265777fe7e82577364288d98cf6b8cf0a63bb2621df78a7af1a",
                "sha256:c2278a189663087bb8e65915062aa7a25b8f8e5a3cfaa5879fe277e23e4bbf40",
                "sha256:df16abf31e7a5fce8db1f781bf1e4f20c8bc730c7c3f657e946cc5820c04e465"
            ],
            "index": "pypi",
            "version": "==0.13.0"
>>>>>>> 5d1fe20b
        },
        "tornado": {
            "hashes": [
                "sha256:1d54d13ab8414ed44de07efecb97d4ef7c39f7438cf5e976ccd356bebb1b5fca",
                "sha256:20f638fd8cc85f3cbae3c732326e96addff0a15e22d80f049e00121651e82e72",
                "sha256:5c87076709343557ef8032934ce5f637dbb552efa7b21d08e89ae7619ed0eb23",
                "sha256:5f8c52d219d4995388119af7ccaa0bcec289535747620116a58d830e7c25d8a8",
                "sha256:6fdfabffd8dfcb6cf887428849d30cf19a3ea34c2c248461e1f7d718ad30b66b",
                "sha256:87dcafae3e884462f90c90ecc200defe5e580a7fbbb4365eda7c7c1eb809ebc9",
                "sha256:9b630419bde84ec666bfd7ea0a4cb2a8a651c2d5cccdbdd1972a0c859dfc3c13",
                "sha256:b8150f721c101abdef99073bf66d3903e292d851bee51910839831caba341a75",
                "sha256:ba09ef14ca9893954244fd872798b4ccb2367c165946ce2dd7376aebdde8e3ac",
                "sha256:d3a2f5999215a3a06a4fc218026cd84c61b8b2b40ac5296a6db1f1451ef04c1e",
                "sha256:e5f923aa6a47e133d1cf87d60700889d7eae68988704e20c75fb2d65677a8e4b"
            ],
            "markers": "python_version >= '3.7'",
            "version": "==6.2"
        },
        "tqdm": {
            "hashes": [
                "sha256:5f4f682a004951c1b450bc753c710e9280c5746ce6ffedee253ddbcbf54cf1e4",
                "sha256:6fee160d6ffcd1b1c68c65f14c829c22832bc401726335ce92c52d395944a6a1"
            ],
            "markers": "python_version >= '2.7' and python_version not in '3.0, 3.1, 3.2, 3.3'",
            "version": "==4.64.1"
        },
        "tqdm": {
            "hashes": [
                "sha256:40be55d30e200777a307a7585aee69e4eabb46b4ec6a4b4a5f2d9f11e7d5408d",
                "sha256:74a2cdefe14d11442cedf3ba4e21a3b84ff9a2dbdc6cfae2c34addb2a14a5ea6"
            ],
            "markers": "python_version >= '2.7' and python_version not in '3.0, 3.1, 3.2, 3.3'",
            "version": "==4.64.0"
        },
        "traitlets": {
            "hashes": [
<<<<<<< HEAD
                "sha256:1201b2c9f76097195989cdf7f65db9897593b0dfd69e4ac96016661bb6f0d30f",
                "sha256:b122f9ff2f2f6c1709dab289a05555be011c87828e911c0cf4074b85cb780a79"
            ],
            "markers": "python_version >= '3.7'",
            "version": "==5.5.0"
=======
                "sha256:0bb9f1f9f017aa8ec187d8b1b2a7a6626a2a1d877116baba52a129bfa124f8e2",
                "sha256:65fa18961659635933100db8ca120ef6220555286949774b9cfc106f941d1c7a"
            ],
            "markers": "python_version >= '3.7'",
            "version": "==5.3.0"
>>>>>>> 5d1fe20b
        },
        "typing-extensions": {
            "hashes": [
                "sha256:1511434bb92bf8dd198c12b1cc812e800d4181cfcb867674e0f8279cc93087aa",
                "sha256:16fa4864408f655d35ec496218b85f79b3437c829e93320c7c9215ccfd92489e"
            ],
            "markers": "python_version >= '3.7'",
            "version": "==4.4.0"
        },
        "ultranest": {
            "hashes": [
                "sha256:7fbe57729dd9661cfda407675522ddc812ea4600719c238011d5152aad9aef42"
            ],
            "index": "pypi",
            "version": "==3.5.6"
        },
        "urllib3": {
            "hashes": [
                "sha256:3fa96cf423e6987997fc326ae8df396db2a8b7c667747d47ddd8ecba91f4a74e",
                "sha256:b930dd878d5a8afb066a637fbb35144fe7901e3b209d1cd4f524bd0e9deee997"
            ],
            "markers": "python_version >= '2.7' and python_version not in '3.0, 3.1, 3.2, 3.3, 3.4, 3.5' and python_version < '4'",
            "version": "==1.26.12"
        },
        "wcwidth": {
            "hashes": [
                "sha256:beb4802a9cebb9144e99086eff703a642a13d6a0052920003a230f3294bbe784",
                "sha256:c4d647b99872929fdb7bdcaa4fbe7f01413ed3d98077df798530e5b04f116c83"
            ],
            "version": "==0.2.5"
        },
        "webencodings": {
            "hashes": [
                "sha256:a0af1213f3c2226497a97e2b3aa01a7e4bee4f403f95be16fc9acd2947514a78",
                "sha256:b36a1c245f2d304965eb4e0a82848379241dc04b865afcc4aab16748587e1923"
            ],
            "version": "==0.5.1"
        },
        "websocket-client": {
            "hashes": [
                "sha256:d6b06432f184438d99ac1f456eaf22fe1ade524c3dd16e661142dc54e9cba574",
                "sha256:d6e8f90ca8e2dd4e8027c4561adeb9456b54044312dba655e7cae652ceb9ae59"
            ],
            "markers": "python_version >= '3.7'",
            "version": "==1.4.2"
        },
        "wheel": {
            "hashes": [
                "sha256:965f5259b566725405b05e7cf774052044b1ed30119b5d586b2703aafe8719ac",
                "sha256:b60533f3f5d530e971d6737ca6d58681ee434818fab630c83a734bb10c083ce8"
            ],
            "markers": "python_version >= '3.7'",
            "version": "==0.38.4"
        },
        "widgetsnbextension": {
            "hashes": [
<<<<<<< HEAD
                "sha256:34824864c062b0b3030ad78210db5ae6a3960dfb61d5b27562d6631774de0286",
                "sha256:7f3b0de8fda692d31ef03743b598620e31c2668b835edbd3962d080ccecf31eb"
            ],
            "markers": "python_version >= '3.7'",
            "version": "==4.0.3"
        },
        "xarray": {
            "hashes": [
                "sha256:228ed50ab3f1f7e2ba66670ded05f0bee46c69c4f902f346947b5723479af97f",
                "sha256:3008a302877f87a0f9043b1f01a4ad4e85b668bbdd38d488764098624632f527"
            ],
            "markers": "python_version >= '3.8'",
            "version": "==2022.11.0"
        },
        "xarray-einstats": {
            "hashes": [
                "sha256:81217c145218479327469f1669f34763b7e149ed6789fd596cc90ff2d772098e",
                "sha256:e98355440a6178f7dc799d1edd865165ec330d69da72e030b58f5a3d879d98ae"
            ],
            "markers": "python_version >= '3.8'",
            "version": "==0.3.0"
        },
        "zipp": {
            "hashes": [
                "sha256:4fcb6f278987a6605757302a6e40e896257570d11c51628968ccb2a47e80c6c1",
                "sha256:7a7262fd930bd3e36c50b9a64897aec3fafff3dfdeec9623ae22b40e93f99bb8"
            ],
            "markers": "python_version >= '3.7'",
            "version": "==3.10.0"
=======
                "sha256:954e0faefdd414e4e013f17dbc7fd86f24cf1d243a3ac85d5f0fc2c2d2b50c66",
                "sha256:9c84ae64c2893c7cbe2eaafc7505221a795c27d68938454034ac487319a75b10"
            ],
            "version": "==3.6.1"
>>>>>>> 5d1fe20b
        }
    },
    "develop": {}
}<|MERGE_RESOLUTION|>--- conflicted
+++ resolved
@@ -1,11 +1,7 @@
 {
     "_meta": {
         "hash": {
-<<<<<<< HEAD
             "sha256": "7a1560cfb4e0627ba2f89d4352c47077e8deaa92059135ac6afd3d4bba493da2"
-=======
-            "sha256": "aa710052365f6554fe78d4b10ab148de1faeff651e3d3ff888c108fbeaffab74"
->>>>>>> 5d1fe20b
         },
         "pipfile-spec": 6,
         "requires": {
@@ -124,7 +120,6 @@
             ],
             "markers": "python_version >= '3.7'",
             "version": "==5.0.1"
-<<<<<<< HEAD
         },
         "cachetools": {
             "hashes": [
@@ -141,16 +136,6 @@
             ],
             "markers": "python_version >= '3.6'",
             "version": "==2022.9.24"
-=======
-        },
-        "certifi": {
-            "hashes": [
-                "sha256:84c85a9078b11105f04f3036a9482ae10e4621616db313fe045dd24743a0820d",
-                "sha256:fe86415d55e84719d75f8b69414f6438ac3547d2078ab91b67e779ef69378412"
-            ],
-            "markers": "python_version >= '3.6'",
-            "version": "==2022.6.15"
->>>>>>> 5d1fe20b
         },
         "cffi": {
             "hashes": [
@@ -220,7 +205,6 @@
                 "sha256:fcd131dd944808b5bdb38e6f5b53013c5aa4f334c5cad0c72742f6eba4b73db0"
             ],
             "version": "==1.15.1"
-<<<<<<< HEAD
         },
         "cftime": {
             "hashes": [
@@ -354,16 +338,6 @@
             ],
             "index": "pypi",
             "version": "==2.2.1"
-=======
-        },
-        "charset-normalizer": {
-            "hashes": [
-                "sha256:5189b6f22b01957427f35b6a08d9a0bc45b46d3788ef5a92e978433c7a35f8a5",
-                "sha256:575e708016ff3a5e3681541cb9d79312c416835686d054a23accb873b254f413"
-            ],
-            "markers": "python_version >= '3.6'",
-            "version": "==2.1.0"
->>>>>>> 5d1fe20b
         },
         "cycler": {
             "hashes": [
@@ -518,7 +492,6 @@
                 "sha256:90b77e79eaa3eba6de819a0c442c0b4ceefc341a7a2ab77d7562bf49f425c5c2"
             ],
             "markers": "python_version >= '3.5'",
-<<<<<<< HEAD
             "version": "==3.4"
         },
         "importlib-metadata": {
@@ -552,25 +525,6 @@
             ],
             "markers": "python_version >= '3.8'",
             "version": "==8.6.0"
-=======
-            "version": "==3.3"
-        },
-        "ipykernel": {
-            "hashes": [
-                "sha256:b59f9d9672c3a483494bb75915a2b315e78b833a38b039b1ee36dc28683f0d89",
-                "sha256:b9ed519a29eb819eb82e87e0d3754088237b233e5c647b8bb0ff23c8c70ed16f"
-            ],
-            "markers": "python_version >= '3.7'",
-            "version": "==6.15.0"
-        },
-        "ipython": {
-            "hashes": [
-                "sha256:7ca74052a38fa25fe9bedf52da0be7d3fdd2fb027c3b778ea78dfe8c212937d1",
-                "sha256:f2db3a10254241d9b447232cec8b424847f338d9d36f9a577a6192c332a46abd"
-            ],
-            "markers": "python_version >= '3.8'",
-            "version": "==8.4.0"
->>>>>>> 5d1fe20b
         },
         "ipython-genutils": {
             "hashes": [
@@ -581,7 +535,6 @@
         },
         "ipywidgets": {
             "hashes": [
-<<<<<<< HEAD
                 "sha256:08cb75c6e0a96836147cbfdc55580ae04d13e05d26ffbc377b4e1c68baa28b1f",
                 "sha256:1dc3dd4ee19ded045ea7c86eb273033d238d8e43f9e7872c52d092683f263891"
             ],
@@ -614,12 +567,6 @@
             ],
             "markers": "python_version >= '3.7'",
             "version": "==0.3.25"
-=======
-                "sha256:5f2fa1b7afae1af32c88088c9828ad978de93ddda393d7ed414e553fee93dcab",
-                "sha256:aa1076ab7102b2486ae2607c43c243200a07c17d6093676c419d4b6762489a50"
-            ],
-            "version": "==7.7.1"
->>>>>>> 5d1fe20b
         },
         "jedi": {
             "hashes": [
@@ -639,19 +586,11 @@
         },
         "jsonschema": {
             "hashes": [
-<<<<<<< HEAD
                 "sha256:5bfcf2bca16a087ade17e02b282d34af7ccd749ef76241e7f9bd7c0cb8a9424d",
                 "sha256:f660066c3966db7d6daeaea8a75e0b68237a48e51cf49882087757bb59916248"
             ],
             "markers": "python_version >= '3.7'",
             "version": "==4.17.0"
-=======
-                "sha256:5eb781753403847fb320f05e9ab2191725b58c5e7f97f1bed63285ca423159bc",
-                "sha256:ec2802e6a37517f09d47d9ba107947589ae1d25ff557b925d83a321fc2aa5d3b"
-            ],
-            "markers": "python_version >= '3.7'",
-            "version": "==4.6.1"
->>>>>>> 5d1fe20b
         },
         "jupyter": {
             "hashes": [
@@ -664,19 +603,11 @@
         },
         "jupyter-client": {
             "hashes": [
-<<<<<<< HEAD
                 "sha256:330f6b627e0b4bf2f54a3a0dd9e4a22d2b649c8518168afedce2c96a1ceb2860",
                 "sha256:df56ae23b8e1da1b66f89dee1368e948b24a7f780fa822c5735187589fc4c157"
             ],
             "markers": "python_version >= '3.7'",
             "version": "==7.4.7"
-=======
-                "sha256:17d74b0d0a7b24f1c8c527b24fcf4607c56bee542ffe8e3418e50b21e514b621",
-                "sha256:aa9a6c32054b290374f95f73bb0cae91455c58dfb84f65c8591912b8f65e6d56"
-            ],
-            "markers": "python_version >= '3.7'",
-            "version": "==7.3.4"
->>>>>>> 5d1fe20b
         },
         "jupyter-console": {
             "hashes": [
@@ -712,7 +643,6 @@
         },
         "jupyterlab-widgets": {
             "hashes": [
-<<<<<<< HEAD
                 "sha256:6aa1bc0045470d54d76b9c0b7609a8f8f0087573bae25700a370c11f82cb38c8",
                 "sha256:c767181399b4ca8b647befe2d913b1260f51bf9d8ef9b7a14632d4c1a7b536bd"
             ],
@@ -799,62 +729,6 @@
             ],
             "markers": "python_version >= '3.6'",
             "version": "==0.4.5"
-=======
-                "sha256:67d0ef1e407e0c42c8ab60b9d901cd7a4c68923650763f75bf17fb06c1943b79",
-                "sha256:90ab47d99da03a3697074acb23b2975ead1d6171aa41cb2812041a7f2a08177a"
-            ],
-            "markers": "python_version >= '3.6'",
-            "version": "==1.1.1"
-        },
-        "kiwisolver": {
-            "hashes": [
-                "sha256:007799c7fa934646318fc128b033bb6e6baabe7fbad521bfb2279aac26225cd7",
-                "sha256:130c6c35eded399d3967cf8a542c20b671f5ba85bd6f210f8b939f868360e9eb",
-                "sha256:1858ad3cb686eccc7c6b7c5eac846a1cfd45aacb5811b2cf575e80b208f5622a",
-                "sha256:1ae7aa0784aeadfbd693c27993727792fbe1455b84d49970bad5886b42976b18",
-                "sha256:1d2c744aeedce22c122bb42d176b4aa6d063202a05a4abdacb3e413c214b3694",
-                "sha256:21a3a98f0a21fc602663ca9bce2b12a4114891bdeba2dea1e9ad84db59892fca",
-                "sha256:22ccba48abae827a0f952a78a7b1a7ff01866131e5bbe1f826ce9bda406bf051",
-                "sha256:26b5a70bdab09e6a2f40babc4f8f992e3771751e144bda1938084c70d3001c09",
-                "sha256:2d76780d9c65c7529cedd49fa4802d713e60798d8dc3b0d5b12a0a8f38cca51c",
-                "sha256:325fa1b15098e44fe4590a6c5c09a212ca10c6ebb5d96f7447d675f6c8340e4e",
-                "sha256:3a297d77b3d6979693f5948df02b89431ae3645ec95865e351fb45578031bdae",
-                "sha256:3b1dcbc49923ac3c973184a82832e1f018dec643b1e054867d04a3a22255ec6a",
-                "sha256:40240da438c0ebfe2aa76dd04b844effac6679423df61adbe3437d32f23468d9",
-                "sha256:46c6e5018ba31d5ee7582f323d8661498a154dea1117486a571db4c244531f24",
-                "sha256:46fb56fde006b7ef5f8eaa3698299b0ea47444238b869ff3ced1426aa9fedcb5",
-                "sha256:4dc350cb65fe4e3f737d50f0465fa6ea0dcae0e5722b7edf5d5b0a0e3cd2c3c7",
-                "sha256:51078855a16b7a4984ed2067b54e35803d18bca9861cb60c60f6234b50869a56",
-                "sha256:547111ef7cf13d73546c2de97ce434935626c897bdec96a578ca100b5fcd694b",
-                "sha256:5fb73cc8a34baba1dfa546ae83b9c248ef6150c238b06fc53d2773685b67ec67",
-                "sha256:654280c5f41831ddcc5a331c0e3ce2e480bbc3d7c93c18ecf6236313aae2d61a",
-                "sha256:6b3136eecf7e1b4a4d23e4b19d6c4e7a8e0b42d55f30444e3c529700cdacaa0d",
-                "sha256:7118ca592d25b2957ff7b662bc0fe4f4c2b5d5b27814b9b1bc9f2fb249a970e7",
-                "sha256:71af5b43e4fa286a35110fc5bb740fdeae2b36ca79fbcf0a54237485baeee8be",
-                "sha256:747190fcdadc377263223f8f72b038381b3b549a8a3df5baf4d067da4749b046",
-                "sha256:8395064d63b26947fa2c9faeea9c3eee35e52148c5339c37987e1d96fbf009b3",
-                "sha256:84f85adfebd7d3c3db649efdf73659e1677a2cf3fa6e2556a3f373578af14bf7",
-                "sha256:86bcf0009f2012847a688f2f4f9b16203ca4c835979a02549aa0595d9f457cc8",
-                "sha256:ab8a15c2750ae8d53e31f77a94f846d0a00772240f1c12817411fa2344351f86",
-                "sha256:af24b21c2283ca69c416a8a42cde9764dc36c63d3389645d28c69b0e93db3cd7",
-                "sha256:afe173ac2646c2636305ab820cc0380b22a00a7bca4290452e7166b4f4fa49d0",
-                "sha256:b9eb88593159a53a5ee0b0159daee531ff7dd9c87fa78f5d807ca059c7eb1b2b",
-                "sha256:c16635f8dddbeb1b827977d0b00d07b644b040aeb9ff8607a9fc0997afa3e567",
-                "sha256:ca3eefb02ef17257fae8b8555c85e7c1efdfd777f671384b0e4ef27409b02720",
-                "sha256:caa59e2cae0e23b1e225447d7a9ddb0f982f42a6a22d497a484dfe62a06f7c0e",
-                "sha256:cb55258931448d61e2d50187de4ee66fc9d9f34908b524949b8b2b93d0c57136",
-                "sha256:d248c46c0aa406695bda2abf99632db991f8b3a6d46018721a2892312a99f069",
-                "sha256:d2578e5149ff49878934debfacf5c743fab49eca5ecdb983d0b218e1e554c498",
-                "sha256:dd22085446f3eca990d12a0878eeb5199dc9553b2e71716bfe7bed9915a472ab",
-                "sha256:e7cf940af5fee00a92e281eb157abe8770227a5255207818ea9a34e54a29f5b2",
-                "sha256:f70f3d028794e31cf9d1a822914efc935aadb2438ec4e8d4871d95eb1ce032d6",
-                "sha256:fd2842a0faed9ab9aba0922c951906132d9384be89690570f0ed18cd4f20e658",
-                "sha256:fd628e63ffdba0112e3ddf1b1e9f3db29dd8262345138e08f4938acbc6d0805a",
-                "sha256:ffd7cf165ff71afb202b3f36daafbf298932bee325aac9f58e1c9cd55838bef0"
-            ],
-            "markers": "python_version >= '3.7'",
-            "version": "==1.4.3"
->>>>>>> 5d1fe20b
         },
         "markupsafe": {
             "hashes": [
@@ -973,7 +847,6 @@
         },
         "multipledispatch": {
             "hashes": [
-<<<<<<< HEAD
                 "sha256:407e6d8c5fa27075968ba07c4db3ef5f02bea4e871e959570eeb69ee39a6565b",
                 "sha256:a55c512128fb3f7c2efd2533f2550accb93c35f1045242ef74645fc92a2c3cba",
                 "sha256:a7ab1451fd0bf9b92cab3edbd7b205622fb767aeefb4fb536c2e3de9e0a38bea"
@@ -995,13 +868,6 @@
             ],
             "markers": "python_full_version >= '3.7.0'",
             "version": "==0.7.0"
-=======
-                "sha256:9565739f326a9148553b04efa387ccce84c4acd0e57d94daeea4b8efb50ea966",
-                "sha256:c0a942c8e68e2883cfa0ae73d85e88e50a5f58a8d68c4ed5343e76c184a61ff7"
-            ],
-            "markers": "python_version >= '3.7'",
-            "version": "==0.6.5"
->>>>>>> 5d1fe20b
         },
         "nbconvert": {
             "hashes": [
@@ -1062,7 +928,6 @@
         },
         "notebook": {
             "hashes": [
-<<<<<<< HEAD
                 "sha256:c1897e5317e225fc78b45549a6ab4b668e4c996fd03a04e938fe5e7af2bfffd0",
                 "sha256:e04f9018ceb86e4fa841e92ea8fb214f8d23c1cedfde530cc96f92446924f0e4"
             ],
@@ -1151,41 +1016,6 @@
             ],
             "markers": "python_version >= '3'",
             "version": "==8.5.0.96"
-=======
-                "sha256:6268c9ec9048cff7a45405c990c29ac9ca40b0bc3ec29263d218c5e01f2b4e86",
-                "sha256:8c07a3bb7640e371f8a609bdbb2366a1976c6a2589da8ef917f761a61e3ad8b1"
-            ],
-            "markers": "python_version >= '3.7'",
-            "version": "==6.4.12"
-        },
-        "numpy": {
-            "hashes": [
-                "sha256:092f5e6025813e64ad6d1b52b519165d08c730d099c114a9247c9bb635a2a450",
-                "sha256:196cd074c3f97c4121601790955f915187736f9cf458d3ee1f1b46aff2b1ade0",
-                "sha256:1c29b44905af288b3919803aceb6ec7fec77406d8b08aaa2e8b9e63d0fe2f160",
-                "sha256:2b2da66582f3a69c8ce25ed7921dcd8010d05e59ac8d89d126a299be60421171",
-                "sha256:5043bcd71fcc458dfb8a0fc5509bbc979da0131b9d08e3d5f50fb0bbb36f169a",
-                "sha256:58bfd40eb478f54ff7a5710dd61c8097e169bc36cc68333d00a9bcd8def53b38",
-                "sha256:79a506cacf2be3a74ead5467aee97b81fca00c9c4c8b3ba16dbab488cd99ba10",
-                "sha256:94b170b4fa0168cd6be4becf37cb5b127bd12a795123984385b8cd4aca9857e5",
-                "sha256:97a76604d9b0e79f59baeca16593c711fddb44936e40310f78bfef79ee9a835f",
-                "sha256:98e8e0d8d69ff4d3fa63e6c61e8cfe2d03c29b16b58dbef1f9baa175bbed7860",
-                "sha256:ac86f407873b952679f5f9e6c0612687e51547af0e14ddea1eedfcb22466babd",
-                "sha256:ae8adff4172692ce56233db04b7ce5792186f179c415c37d539c25de7298d25d",
-                "sha256:bd3fa4fe2e38533d5336e1272fc4e765cabbbde144309ccee8675509d5cd7b05",
-                "sha256:d0d2094e8f4d760500394d77b383a1b06d3663e8892cdf5df3c592f55f3bff66",
-                "sha256:d54b3b828d618a19779a84c3ad952e96e2c2311b16384e973e671aa5be1f6187",
-                "sha256:d6ca8dabe696c2785d0c8c9b0d8a9b6e5fdbe4f922bde70d57fa1a2848134f95",
-                "sha256:d8cc87bed09de55477dba9da370c1679bd534df9baa171dd01accbb09687dac3",
-                "sha256:f0f18804df7370571fb65db9b98bf1378172bd4e962482b857e612d1fec0f53e",
-                "sha256:f1d88ef79e0a7fa631bb2c3dda1ea46b32b1fe614e10fedd611d3d5398447f2f",
-                "sha256:f9c3fc2adf67762c9fe1849c859942d23f8d3e0bee7b5ed3d4a9c3eeb50a2f07",
-                "sha256:fc431493df245f3c627c0c05c2bd134535e7929dbe2e602b80e42bf52ff760bc",
-                "sha256:fe8b9683eb26d2c4d5db32cd29b38fdcf8381324ab48313b5b69088e0e355379"
-            ],
-            "index": "pypi",
-            "version": "==1.23.0"
->>>>>>> 5d1fe20b
         },
         "opt-einsum": {
             "hashes": [
@@ -1205,7 +1035,6 @@
         },
         "pandas": {
             "hashes": [
-<<<<<<< HEAD
                 "sha256:04e51b01d5192499390c0015630975f57836cc95c7411415b499b599b05c0c96",
                 "sha256:05c527c64ee02a47a24031c880ee0ded05af0623163494173204c5b72ddce658",
                 "sha256:0a78e05ec09731c5b3bd7a9805927ea631fe6f6cb06f0e7c63191a9a778d52b4",
@@ -1236,32 +1065,6 @@
             ],
             "index": "pypi",
             "version": "==1.5.1"
-=======
-                "sha256:07238a58d7cbc8a004855ade7b75bbd22c0db4b0ffccc721556bab8a095515f6",
-                "sha256:0daf876dba6c622154b2e6741f29e87161f844e64f84801554f879d27ba63c0d",
-                "sha256:16ad23db55efcc93fa878f7837267973b61ea85d244fc5ff0ccbcfa5638706c5",
-                "sha256:1d9382f72a4f0e93909feece6fef5500e838ce1c355a581b3d8f259839f2ea76",
-                "sha256:24ea75f47bbd5574675dae21d51779a4948715416413b30614c1e8b480909f81",
-                "sha256:2893e923472a5e090c2d5e8db83e8f907364ec048572084c7d10ef93546be6d1",
-                "sha256:2ff7788468e75917574f080cd4681b27e1a7bf36461fe968b49a87b5a54d007c",
-                "sha256:41fc406e374590a3d492325b889a2686b31e7a7780bec83db2512988550dadbf",
-                "sha256:48350592665ea3cbcd07efc8c12ff12d89be09cd47231c7925e3b8afada9d50d",
-                "sha256:605d572126eb4ab2eadf5c59d5d69f0608df2bf7bcad5c5880a47a20a0699e3e",
-                "sha256:6dfbf16b1ea4f4d0ee11084d9c026340514d1d30270eaa82a9f1297b6c8ecbf0",
-                "sha256:6f803320c9da732cc79210d7e8cc5c8019aad512589c910c66529eb1b1818230",
-                "sha256:721a3dd2f06ef942f83a819c0f3f6a648b2830b191a72bbe9451bcd49c3bd42e",
-                "sha256:755679c49460bd0d2f837ab99f0a26948e68fa0718b7e42afbabd074d945bf84",
-                "sha256:78b00429161ccb0da252229bcda8010b445c4bf924e721265bec5a6e96a92e92",
-                "sha256:958a0588149190c22cdebbc0797e01972950c927a11a900fe6c2296f207b1d6f",
-                "sha256:a3924692160e3d847e18702bb048dc38e0e13411d2b503fecb1adf0fcf950ba4",
-                "sha256:d51674ed8e2551ef7773820ef5dab9322be0828629f2cbf8d1fc31a0c4fed640",
-                "sha256:d5ebc990bd34f4ac3c73a2724c2dcc9ee7bf1ce6cf08e87bb25c6ad33507e318",
-                "sha256:d6c0106415ff1a10c326c49bc5dd9ea8b9897a6ca0c8688eb9c30ddec49535ef",
-                "sha256:e48fbb64165cda451c06a0f9e4c7a16b534fcabd32546d531b3c240ce2844112"
-            ],
-            "index": "pypi",
-            "version": "==1.4.3"
->>>>>>> 5d1fe20b
         },
         "pandocfilters": {
             "hashes": [
@@ -1296,7 +1099,6 @@
         },
         "pillow": {
             "hashes": [
-<<<<<<< HEAD
                 "sha256:03150abd92771742d4a8cd6f2fa6246d847dcd2e332a18d0c15cc75bf6703040",
                 "sha256:073adb2ae23431d3b9bcbcff3fe698b62ed47211d0716b067385538a1b0f28b8",
                 "sha256:0b07fffc13f474264c336298d1b4ce01d9c5a011415b79d4ee5527bb69ae6f65",
@@ -1377,49 +1179,6 @@
             ],
             "markers": "python_version >= '3.7'",
             "version": "==2.5.4"
-=======
-                "sha256:088df396b047477dd1bbc7de6e22f58400dae2f21310d9e2ec2933b2ef7dfa4f",
-                "sha256:09e67ef6e430f90caa093528bd758b0616f8165e57ed8d8ce014ae32df6a831d",
-                "sha256:0b4d5ad2cd3a1f0d1df882d926b37dbb2ab6c823ae21d041b46910c8f8cd844b",
-                "sha256:0b525a356680022b0af53385944026d3486fc8c013638cf9900eb87c866afb4c",
-                "sha256:1d4331aeb12f6b3791911a6da82de72257a99ad99726ed6b63f481c0184b6fb9",
-                "sha256:20d514c989fa28e73a5adbddd7a171afa5824710d0ab06d4e1234195d2a2e546",
-                "sha256:2b291cab8a888658d72b575a03e340509b6b050b62db1f5539dd5cd18fd50578",
-                "sha256:3f6c1716c473ebd1649663bf3b42702d0d53e27af8b64642be0dd3598c761fb1",
-                "sha256:42dfefbef90eb67c10c45a73a9bc1599d4dac920f7dfcbf4ec6b80cb620757fe",
-                "sha256:488f3383cf5159907d48d32957ac6f9ea85ccdcc296c14eca1a4e396ecc32098",
-                "sha256:4d45dbe4b21a9679c3e8b3f7f4f42a45a7d3ddff8a4a16109dff0e1da30a35b2",
-                "sha256:53c27bd452e0f1bc4bfed07ceb235663a1df7c74df08e37fd6b03eb89454946a",
-                "sha256:55e74faf8359ddda43fee01bffbc5bd99d96ea508d8a08c527099e84eb708f45",
-                "sha256:59789a7d06c742e9d13b883d5e3569188c16acb02eeed2510fd3bfdbc1bd1530",
-                "sha256:5b650dbbc0969a4e226d98a0b440c2f07a850896aed9266b6fedc0f7e7834108",
-                "sha256:66daa16952d5bf0c9d5389c5e9df562922a59bd16d77e2a276e575d32e38afd1",
-                "sha256:6e760cf01259a1c0a50f3c845f9cad1af30577fd8b670339b1659c6d0e7a41dd",
-                "sha256:7502539939b53d7565f3d11d87c78e7ec900d3c72945d4ee0e2f250d598309a0",
-                "sha256:769a7f131a2f43752455cc72f9f7a093c3ff3856bf976c5fb53a59d0ccc704f6",
-                "sha256:7c150dbbb4a94ea4825d1e5f2c5501af7141ea95825fadd7829f9b11c97aaf6c",
-                "sha256:8844217cdf66eabe39567118f229e275f0727e9195635a15e0e4b9227458daaf",
-                "sha256:8a66fe50386162df2da701b3722781cbe90ce043e7d53c1fd6bd801bca6b48d4",
-                "sha256:9370d6744d379f2de5d7fa95cdbd3a4d92f0b0ef29609b4b1687f16bc197063d",
-                "sha256:937a54e5694684f74dcbf6e24cc453bfc5b33940216ddd8f4cd8f0f79167f765",
-                "sha256:9c857532c719fb30fafabd2371ce9b7031812ff3889d75273827633bca0c4602",
-                "sha256:a4165205a13b16a29e1ac57efeee6be2dfd5b5408122d59ef2145bc3239fa340",
-                "sha256:b3fe2ff1e1715d4475d7e2c3e8dabd7c025f4410f79513b4ff2de3d51ce0fa9c",
-                "sha256:b6617221ff08fbd3b7a811950b5c3f9367f6e941b86259843eab77c8e3d2b56b",
-                "sha256:b761727ed7d593e49671d1827044b942dd2f4caae6e51bab144d4accf8244a84",
-                "sha256:baf3be0b9446a4083cc0c5bb9f9c964034be5374b5bc09757be89f5d2fa247b8",
-                "sha256:c17770a62a71718a74b7548098a74cd6880be16bcfff5f937f900ead90ca8e92",
-                "sha256:c67db410508b9de9c4694c57ed754b65a460e4812126e87f5052ecf23a011a54",
-                "sha256:d78ca526a559fb84faaaf84da2dd4addef5edb109db8b81677c0bb1aad342601",
-                "sha256:e9ed59d1b6ee837f4515b9584f3d26cf0388b742a11ecdae0d9237a94505d03a",
-                "sha256:f054b020c4d7e9786ae0404278ea318768eb123403b18453e28e47cdb7a0a4bf",
-                "sha256:f372d0f08eff1475ef426344efe42493f71f377ec52237bf153c5713de987251",
-                "sha256:f3f6a6034140e9e17e9abc175fc7a266a6e63652028e157750bd98e804a8ed9a",
-                "sha256:ffde4c6fabb52891d81606411cbfaf77756e3b561b566efd270b3ed3791fde4e"
-            ],
-            "markers": "python_version >= '3.7'",
-            "version": "==9.1.1"
->>>>>>> 5d1fe20b
         },
         "prometheus-client": {
             "hashes": [
@@ -1431,7 +1190,6 @@
         },
         "prompt-toolkit": {
             "hashes": [
-<<<<<<< HEAD
                 "sha256:24becda58d49ceac4dc26232eb179ef2b21f133fecda7eed6018d341766ed76e",
                 "sha256:e7f2129cba4ff3b3656bbdda0e74ee00d2f874a8bcdb9dd16f5fec7b3e173cae"
             ],
@@ -1457,51 +1215,6 @@
             ],
             "markers": "python_version >= '2.7' and python_version not in '3.0, 3.1, 3.2, 3.3'",
             "version": "==5.9.4"
-=======
-                "sha256:859b283c50bde45f5f97829f77a4674d1c1fcd88539364f1b28a37805cfd89c0",
-                "sha256:d8916d3f62a7b67ab353a952ce4ced6a1d2587dfe9ef8ebc30dd7c386751f289"
-            ],
-            "markers": "python_full_version >= '3.6.2'",
-            "version": "==3.0.30"
-        },
-        "psutil": {
-            "hashes": [
-                "sha256:068935df39055bf27a29824b95c801c7a5130f118b806eee663cad28dca97685",
-                "sha256:0904727e0b0a038830b019551cf3204dd48ef5c6868adc776e06e93d615fc5fc",
-                "sha256:0f15a19a05f39a09327345bc279c1ba4a8cfb0172cc0d3c7f7d16c813b2e7d36",
-                "sha256:19f36c16012ba9cfc742604df189f2f28d2720e23ff7d1e81602dbe066be9fd1",
-                "sha256:20b27771b077dcaa0de1de3ad52d22538fe101f9946d6dc7869e6f694f079329",
-                "sha256:28976df6c64ddd6320d281128817f32c29b539a52bdae5e192537bc338a9ec81",
-                "sha256:29a442e25fab1f4d05e2655bb1b8ab6887981838d22effa2396d584b740194de",
-                "sha256:3054e923204b8e9c23a55b23b6df73a8089ae1d075cb0bf711d3e9da1724ded4",
-                "sha256:32c52611756096ae91f5d1499fe6c53b86f4a9ada147ee42db4991ba1520e574",
-                "sha256:3a76ad658641172d9c6e593de6fe248ddde825b5866464c3b2ee26c35da9d237",
-                "sha256:44d1826150d49ffd62035785a9e2c56afcea66e55b43b8b630d7706276e87f22",
-                "sha256:4b6750a73a9c4a4e689490ccb862d53c7b976a2a35c4e1846d049dcc3f17d83b",
-                "sha256:56960b9e8edcca1456f8c86a196f0c3d8e3e361320071c93378d41445ffd28b0",
-                "sha256:57f1819b5d9e95cdfb0c881a8a5b7d542ed0b7c522d575706a80bedc848c8954",
-                "sha256:58678bbadae12e0db55186dc58f2888839228ac9f41cc7848853539b70490021",
-                "sha256:645bd4f7bb5b8633803e0b6746ff1628724668681a434482546887d22c7a9537",
-                "sha256:799759d809c31aab5fe4579e50addf84565e71c1dc9f1c31258f159ff70d3f87",
-                "sha256:79c9108d9aa7fa6fba6e668b61b82facc067a6b81517cab34d07a84aa89f3df0",
-                "sha256:91c7ff2a40c373d0cc9121d54bc5f31c4fa09c346528e6a08d1845bce5771ffc",
-                "sha256:9272167b5f5fbfe16945be3db475b3ce8d792386907e673a209da686176552af",
-                "sha256:944c4b4b82dc4a1b805329c980f270f170fdc9945464223f2ec8e57563139cf4",
-                "sha256:a6a11e48cb93a5fa606306493f439b4aa7c56cb03fc9ace7f6bfa21aaf07c453",
-                "sha256:a8746bfe4e8f659528c5c7e9af5090c5a7d252f32b2e859c584ef7d8efb1e689",
-                "sha256:abd9246e4cdd5b554a2ddd97c157e292ac11ef3e7af25ac56b08b455c829dca8",
-                "sha256:b14ee12da9338f5e5b3a3ef7ca58b3cba30f5b66f7662159762932e6d0b8f680",
-                "sha256:b88f75005586131276634027f4219d06e0561292be8bd6bc7f2f00bdabd63c4e",
-                "sha256:c7be9d7f5b0d206f0bbc3794b8e16fb7dbc53ec9e40bbe8787c6f2d38efcf6c9",
-                "sha256:d2d006286fbcb60f0b391741f520862e9b69f4019b4d738a2a45728c7e952f1b",
-                "sha256:db417f0865f90bdc07fa30e1aadc69b6f4cad7f86324b02aa842034efe8d8c4d",
-                "sha256:e7e10454cb1ab62cc6ce776e1c135a64045a11ec4c6d254d3f7689c16eb3efd2",
-                "sha256:f65f9a46d984b8cd9b3750c2bdb419b2996895b005aefa6cbaba9a143b1ce2c5",
-                "sha256:fea896b54f3a4ae6f790ac1d017101252c93f6fe075d0e7571543510f11d2676"
-            ],
-            "markers": "python_version >= '2.7' and python_version not in '3.0, 3.1, 3.2, 3.3'",
-            "version": "==5.9.1"
->>>>>>> 5d1fe20b
         },
         "ptyprocess": {
             "hashes": [
@@ -1609,7 +1322,6 @@
         },
         "pyzmq": {
             "hashes": [
-<<<<<<< HEAD
                 "sha256:0108358dab8c6b27ff6b985c2af4b12665c1bc659648284153ee501000f5c107",
                 "sha256:07bec1a1b22dacf718f2c0e71b49600bb6a31a88f06527dfd0b5aababe3fa3f7",
                 "sha256:0e8f482c44ccb5884bf3f638f29bea0f8dc68c97e38b2061769c4cb697f6140d",
@@ -1695,76 +1407,6 @@
             ],
             "markers": "python_version >= '3.7'",
             "version": "==5.4.0"
-=======
-                "sha256:004a431dfa0459123e6f4660d7e3c4ac19217d134ca38bacfffb2e78716fe944",
-                "sha256:057b154471e096e2dda147f7b057041acc303bb7ca4aa24c3b88c6cecdd78717",
-                "sha256:0e08671dc202a1880fa522f921f35ca5925ba30da8bc96228d74a8f0643ead9c",
-                "sha256:1b2a21f595f8cc549abd6c8de1fcd34c83441e35fb24b8a59bf161889c62a486",
-                "sha256:21552624ce69e69f7924f413b802b1fb554f4c0497f837810e429faa1cd4f163",
-                "sha256:22ac0243a41798e3eb5d5714b28c2f28e3d10792dffbc8a5fca092f975fdeceb",
-                "sha256:2b054525c9f7e240562185bf21671ca16d56bde92e9bd0f822c07dec7626b704",
-                "sha256:30c365e60c39c53f8eea042b37ea28304ffa6558fb7241cf278745095a5757da",
-                "sha256:3a4d87342c2737fbb9eee5c33c792db27b36b04957b4e6b7edd73a5b239a2a13",
-                "sha256:420b9abd1a7330687a095373b8280a20cdee04342fbc8ccb3b56d9ec8efd4e62",
-                "sha256:444f7d615d5f686d0ef508b9edfa8a286e6d89f449a1ba37b60ef69d869220a3",
-                "sha256:558f5f636e3e65f261b64925e8b190e8689e334911595394572cc7523879006d",
-                "sha256:5592fb4316f895922b1cacb91b04a0fa09d6f6f19bbab4442b4d0a0825177b93",
-                "sha256:59928dfebe93cf1e203e3cb0fd5d5dd384da56b99c8305f2e1b0a933751710f6",
-                "sha256:5cb642e94337b0c76c9c8cb9bfb0f8a78654575847d080d3e1504f312d691fc3",
-                "sha256:5d57542429df6acff02ff022067aa75b677603cee70e3abb9742787545eec966",
-                "sha256:5d92e7cbeab7f70b08cc0f27255b0bb2500afc30f31075bca0b1cb87735d186c",
-                "sha256:602835e5672ca9ca1d78e6c148fb28c4f91b748ebc41fbd2f479d8763d58bc9b",
-                "sha256:60746a7e8558655420a69441c0a1d47ed225ed3ac355920b96a96d0554ef7e6b",
-                "sha256:61b97f624da42813f74977425a3a6144d604ea21cf065616d36ea3a866d92c1c",
-                "sha256:693c96ae4d975eb8efa1639670e9b1fac0c3f98b7845b65c0f369141fb4bb21f",
-                "sha256:814e5aaf0c3be9991a59066eafb2d6e117aed6b413e3e7e9be45d4e55f5e2748",
-                "sha256:83005d8928f8a5cebcfb33af3bfb84b1ad65d882b899141a331cc5d07d89f093",
-                "sha256:831da96ba3f36cc892f0afbb4fb89b28b61b387261676e55d55a682addbd29f7",
-                "sha256:8355744fdbdeac5cfadfa4f38b82029b5f2b8cab7472a33453a217a7f3a9dce2",
-                "sha256:8496a2a5efd055c61ac2c6a18116c768a25c644b6747dcfde43e91620ab3453c",
-                "sha256:859059caf564f0c9398c9005278055ed3d37af4d73de6b1597821193b04ca09b",
-                "sha256:8c0f4d6f8c985bab83792be26ff3233940ba42e22237610ac50cbcfc10a5c235",
-                "sha256:8c2d8b69a2bf239ae3d987537bf3fbc2b044a405394cf4c258fc684971dd48b2",
-                "sha256:984b232802eddf9f0be264a4d57a10b3a1fd7319df14ee6fc7b41c6d155a3e6c",
-                "sha256:99cedf38eaddf263cf7e2a50e405f12c02cedf6d9df00a0d9c5d7b9417b57f76",
-                "sha256:a3dc339f7bc185d5fd0fd976242a5baf35de404d467e056484def8a4dd95868b",
-                "sha256:a51f12a8719aad9dcfb55d456022f16b90abc8dde7d3ca93ce3120b40e3fa169",
-                "sha256:bbabd1df23bf63ae829e81200034c0e433499275a6ed29ca1a912ea7629426d9",
-                "sha256:bcc6953e47bcfc9028ddf9ab2a321a3c51d7cc969db65edec092019bb837959f",
-                "sha256:c0a5f987d73fd9b46c3d180891f829afda714ab6bab30a1218724d4a0a63afd8",
-                "sha256:c223a13555444707a0a7ebc6f9ee63053147c8c082bd1a31fd1207a03e8b0500",
-                "sha256:c616893a577e9d6773a3836732fd7e2a729157a108b8fccd31c87512fa01671a",
-                "sha256:c882f1d4f96fbd807e92c334251d8ebd159a1ef89059ccd386ddea83fdb91bd8",
-                "sha256:c8dec8a2f3f0bb462e6439df436cd8c7ec37968e90b4209ac621e7fbc0ed3b00",
-                "sha256:c9638e0057e3f1a8b7c5ce33c7575349d9183a033a19b5676ad55096ae36820b",
-                "sha256:ce4f71e17fa849de41a06109030d3f6815fcc33338bf98dd0dde6d456d33c929",
-                "sha256:ced12075cdf3c7332ecc1960f77f7439d5ebb8ea20bbd3c34c8299e694f1b0a1",
-                "sha256:d11628212fd731b8986f1561d9bb3f8c38d9c15b330c3d8a88963519fbcd553b",
-                "sha256:d1610260cc672975723fcf7705c69a95f3b88802a594c9867781bedd9b13422c",
-                "sha256:d4651de7316ec8560afe430fb042c0782ed8ac54c0be43a515944d7c78fddac8",
-                "sha256:da338e2728410d74ddeb1479ec67cfba73311607037455a40f92b6f5c62bf11d",
-                "sha256:de727ea906033b30527b4a99498f19aca3f4d1073230a958679a5b726e2784e0",
-                "sha256:e2e2db5c6ef376e97c912733dfc24406f5949474d03e800d5f07b6aca4d870af",
-                "sha256:e669913cb2179507628419ec4f0e453e48ce6f924de5884d396f18c31836089c",
-                "sha256:eb4a573a8499685d62545e806d8fd143c84ac8b3439f925cd92c8763f0ed9bd7",
-                "sha256:f146648941cadaaaf01254a75651a23c08159d009d36c5af42a7cc200a5e53ec",
-                "sha256:f3ff6abde52e702397949054cb5b06c1c75b5d6542f6a2ce029e46f71ffbbbf2",
-                "sha256:f5aa9da520e4bb8cee8189f2f541701405e7690745094ded7a37b425d60527ea",
-                "sha256:f5fdb00d65ec44b10cc6b9b6318ef1363b81647a4aa3270ca39565eadb2d1201",
-                "sha256:f685003d836ad0e5d4f08d1e024ee3ac7816eb2f873b2266306eef858f058133",
-                "sha256:fee86542dc4ee8229e023003e3939b4d58cc2453922cf127778b69505fc9064b"
-            ],
-            "markers": "python_version >= '3.6'",
-            "version": "==23.2.0"
-        },
-        "qtconsole": {
-            "hashes": [
-                "sha256:b73723fac43938b684dcb237a88510dc7721c43a726cea8ade179a2927c0a2f3",
-                "sha256:d364592d7ede3257f1e17fcdbfd339c26e2cc638ca4fa4ee56a724e26ea13c81"
-            ],
-            "markers": "python_version >= '3.7'",
-            "version": "==5.3.1"
->>>>>>> 5d1fe20b
         },
         "qtpy": {
             "hashes": [
@@ -1784,7 +1426,6 @@
         },
         "scipy": {
             "hashes": [
-<<<<<<< HEAD
                 "sha256:06d2e1b4c491dc7d8eacea139a1b0b295f74e1a1a0f704c375028f8320d16e31",
                 "sha256:0d54222d7a3ba6022fdf5773931b5d7c56efe41ede7f7128c7b1637700409108",
                 "sha256:1884b66a54887e21addf9c16fb588720a8309a57b2e258ae1c7986d4444d3bc0",
@@ -1809,34 +1450,6 @@
             ],
             "index": "pypi",
             "version": "==1.9.3"
-=======
-                "sha256:02b567e722d62bddd4ac253dafb01ce7ed8742cf8031aea030a41414b86c1125",
-                "sha256:1166514aa3bbf04cb5941027c6e294a000bba0cf00f5cdac6c77f2dad479b434",
-                "sha256:1da52b45ce1a24a4a22db6c157c38b39885a990a566748fc904ec9f03ed8c6ba",
-                "sha256:23b22fbeef3807966ea42d8163322366dd89da9bebdc075da7034cee3a1441ca",
-                "sha256:28d2cab0c6ac5aa131cc5071a3a1d8e1366dad82288d9ec2ca44df78fb50e649",
-                "sha256:2ef0fbc8bcf102c1998c1f16f15befe7cffba90895d6e84861cd6c6a33fb54f6",
-                "sha256:3b69b90c9419884efeffaac2c38376d6ef566e6e730a231e15722b0ab58f0328",
-                "sha256:4b93ec6f4c3c4d041b26b5f179a6aab8f5045423117ae7a45ba9710301d7e462",
-                "sha256:4e53a55f6a4f22de01ffe1d2f016e30adedb67a699a310cdcac312806807ca81",
-                "sha256:6311e3ae9cc75f77c33076cb2794fb0606f14c8f1b1c9ff8ce6005ba2c283621",
-                "sha256:65b77f20202599c51eb2771d11a6b899b97989159b7975e9b5259594f1d35ef4",
-                "sha256:6cc6b33139eb63f30725d5f7fa175763dc2df6a8f38ddf8df971f7c345b652dc",
-                "sha256:70de2f11bf64ca9921fda018864c78af7147025e467ce9f4a11bc877266900a6",
-                "sha256:70ebc84134cf0c504ce6a5f12d6db92cb2a8a53a49437a6bb4edca0bc101f11c",
-                "sha256:83606129247e7610b58d0e1e93d2c5133959e9cf93555d3c27e536892f1ba1f2",
-                "sha256:93d07494a8900d55492401917a119948ed330b8c3f1d700e0b904a578f10ead4",
-                "sha256:9c4e3ae8a716c8b3151e16c05edb1daf4cb4d866caa385e861556aff41300c14",
-                "sha256:9dd4012ac599a1e7eb63c114d1eee1bcfc6dc75a29b589ff0ad0bb3d9412034f",
-                "sha256:9e3fb1b0e896f14a85aa9a28d5f755daaeeb54c897b746df7a55ccb02b340f33",
-                "sha256:a0aa8220b89b2e3748a2836fbfa116194378910f1a6e78e4675a095bcd2c762d",
-                "sha256:d3b3c8924252caaffc54d4a99f1360aeec001e61267595561089f8b5900821bb",
-                "sha256:e013aed00ed776d790be4cb32826adb72799c61e318676172495383ba4570aa4",
-                "sha256:f3e7a8867f307e3359cc0ed2c63b61a1e33a19080f92fe377bc7d49f646f2ec1"
-            ],
-            "markers": "python_version < '3.11' and python_version >= '3.8'",
-            "version": "==1.8.1"
->>>>>>> 5d1fe20b
         },
         "seaborn": {
             "hashes": [
@@ -1855,19 +1468,11 @@
         },
         "setuptools": {
             "hashes": [
-<<<<<<< HEAD
                 "sha256:6211d2f5eddad8757bd0484923ca7c0a6302ebc4ab32ea5e94357176e0ca0840",
                 "sha256:d1eebf881c6114e51df1664bc2c9133d022f78d12d5f4f665b9191f084e2862d"
             ],
             "markers": "python_version >= '3.7'",
             "version": "==65.6.0"
-=======
-                "sha256:990a4f7861b31532871ab72331e755b5f14efbe52d336ea7f6118144dd478741",
-                "sha256:c1848f654aea2e3526d17fc3ce6aeaa5e7e24e66e645b5be2171f3f6b4e5a178"
-            ],
-            "markers": "python_version >= '3.7'",
-            "version": "==62.6.0"
->>>>>>> 5d1fe20b
         },
         "six": {
             "hashes": [
@@ -1895,7 +1500,6 @@
         },
         "stack-data": {
             "hashes": [
-<<<<<<< HEAD
                 "sha256:6c9a10eb5f342415fe085db551d673955611afb821551f554d91772415464315",
                 "sha256:960cb054d6a1b2fdd9cbd529e365b3c163e8dabf1272e02cfe36b58403cff5c6"
             ],
@@ -1908,20 +1512,6 @@
             ],
             "markers": "python_version >= '3.7'",
             "version": "==0.17.0"
-=======
-                "sha256:77bec1402dcd0987e9022326473fdbcc767304892a533ed8c29888dacb7dddbc",
-                "sha256:aa1d52d14d09c7a9a12bb740e6bdfffe0f5e8f4f9218d85e7c73a8c37f7ae38d"
-            ],
-            "version": "==0.3.0"
-        },
-        "terminado": {
-            "hashes": [
-                "sha256:0d5f126fbfdb5887b25ae7d9d07b0d716b1cc0ccaacc71c1f3c14d228e065197",
-                "sha256:ab4eeedccfcc1e6134bfee86106af90852c69d602884ea3a1e8ca6d4486e9bfe"
-            ],
-            "markers": "python_version >= '3.7'",
-            "version": "==0.15.0"
->>>>>>> 5d1fe20b
         },
         "tinycss2": {
             "hashes": [
@@ -1941,7 +1531,6 @@
         },
         "torch": {
             "hashes": [
-<<<<<<< HEAD
                 "sha256:0fdd38c96230947b1ed870fed4a560252f8d23c3a2bf4dab9d2d42b18f2e67c8",
                 "sha256:220325d0f4e69ee9edf00c04208244ef7cf22ebce083815ce272c7491f0603f5",
                 "sha256:43db0723fc66ad6486f86dc4890c497937f7cd27429f28f73fb7e4d74b7482e2",
@@ -1991,56 +1580,6 @@
             ],
             "index": "pypi",
             "version": "==0.14.0"
-=======
-                "sha256:0399746f83b4541bcb5b219a18dbe8cade760aba1c660d2748a38c6dc338ebc7",
-                "sha256:0986685f2ec8b7c4d3593e8cfe96be85d462943f1a8f54112fc48d4d9fbbe903",
-                "sha256:13c7cca6b2ea3704d775444f02af53c5f072d145247e17b8cd7813ac57869f03",
-                "sha256:201abf43a99bb4980cc827dd4b38ac28f35e4dddac7832718be3d5479cafd2c1",
-                "sha256:2143d5fe192fd908b70b494349de5b1ac02854a8a902bd5f47d13d85b410e430",
-                "sha256:2568f011dddeb5990d8698cc375d237f14568ffa8489854e3b94113b4b6b7c8b",
-                "sha256:3322d33a06e440d715bb214334bd41314c94632d9a2f07d22006bf21da3a2be4",
-                "sha256:349ea3ba0c0e789e0507876c023181f13b35307aebc2e771efd0e045b8e03e84",
-                "sha256:44a3804e9bb189574f5d02ccc2dc6e32e26a81b3e095463b7067b786048c6072",
-                "sha256:5ed69d5af232c5c3287d44cef998880dadcc9721cd020e9ae02f42e56b79c2e4",
-                "sha256:60d06ee2abfa85f10582d205404d52889d69bcbb71f7e211cfc37e3957ac19ca",
-                "sha256:63341f96840a223f277e498d2737b39da30d9f57c7a1ef88857b920096317739",
-                "sha256:72207b8733523388c49d43ffcc4416d1d8cd64c40f7826332e714605ace9b1d2",
-                "sha256:7ddb167827170c4e3ff6a27157414a00b9fef93dea175da04caf92a0619b7aee",
-                "sha256:844f1db41173b53fe40c44b3e04fcca23a6ce00ac328b7099f2800e611766845",
-                "sha256:a1325c9c28823af497cbf443369bddac9ac59f67f1e600f8ab9b754958e55b76",
-                "sha256:abbdc5483359b9495dc76e3bd7911ccd2ddc57706c117f8316832e31590af871",
-                "sha256:c0313438bc36448ffd209f5fb4e5f325b3af158cdf61c8829b8ddaf128c57816",
-                "sha256:e3e8348edca3e3cee5a67a2b452b85c57712efe1cc3ffdb87c128b3dde54534e",
-                "sha256:fb47291596677570246d723ee6abbcbac07eeba89d8f83de31e3954f21f44879"
-            ],
-            "index": "pypi",
-            "version": "==1.12.0"
-        },
-        "torchvision": {
-            "hashes": [
-                "sha256:01e9e7b2e7724e66561e8d98f900985d80191e977c5c0b3f33ed31800ba0210c",
-                "sha256:0e28740bd5695076f7c449af650fc474d6566722d446461c2ceebf9c9599b37f",
-                "sha256:1b703701f0b99f307ad925b1abda2b3d5bdbf30643ff02102b6aeeb8840ae278",
-                "sha256:1e2049f1207631d42d743205f663f1d2235796565be3f18b0339d479626faf30",
-                "sha256:253eb0c67bf88cef4a79ec69058c3e94f9fde28b9e3699ad1afc0b3ed50f8075",
-                "sha256:42d95ab197d090efc5669fec02fbc603d05c859e50ca2c60180d1a113aa9b3e2",
-                "sha256:5c31e9b3004142dbfdf32adc4cf2d4fd709b820833e9786f839ae3a91ff65ef0",
-                "sha256:61d5093a50b7923a4e5bf9e0271001c29e01abec2348b7dd93370a0a9d15836c",
-                "sha256:667cac55afb13cda7d362466e7eba3119e529b210e55507d231bead09aca5e1f",
-                "sha256:6c4c35428c758adc485ff8f239b5ed68c1b6c26efa261a52e431cab0f7f22aec",
-                "sha256:83a4d9d50787d1e886c94486b63b15978391f6cf1892fce6a93132c09b14e128",
-                "sha256:a20662c11dc14fd4eff102ceb946a7ee80b9f98303bb52435cc903f2c4c1fe10",
-                "sha256:acb72a40e5dc0cd454d28514dbdd589a5057afd9bb5c785b87a54718b999bfa1",
-                "sha256:ad458146aca15f652f9b0c227bebd5403602c7341f15f68f20ec119fa8e8f4a5",
-                "sha256:ada295dbfe55017b02acfab960a997387f5addbadd28ee5e575e24f692992ce4",
-                "sha256:b620a43df4131ad09f5761c415a016a9ea95aaf8ec8c91d030fb59bad591094a",
-                "sha256:b7a2c9aebc7ef265777fe7e82577364288d98cf6b8cf0a63bb2621df78a7af1a",
-                "sha256:c2278a189663087bb8e65915062aa7a25b8f8e5a3cfaa5879fe277e23e4bbf40",
-                "sha256:df16abf31e7a5fce8db1f781bf1e4f20c8bc730c7c3f657e946cc5820c04e465"
-            ],
-            "index": "pypi",
-            "version": "==0.13.0"
->>>>>>> 5d1fe20b
         },
         "tornado": {
             "hashes": [
@@ -2067,29 +1606,13 @@
             "markers": "python_version >= '2.7' and python_version not in '3.0, 3.1, 3.2, 3.3'",
             "version": "==4.64.1"
         },
-        "tqdm": {
-            "hashes": [
-                "sha256:40be55d30e200777a307a7585aee69e4eabb46b4ec6a4b4a5f2d9f11e7d5408d",
-                "sha256:74a2cdefe14d11442cedf3ba4e21a3b84ff9a2dbdc6cfae2c34addb2a14a5ea6"
-            ],
-            "markers": "python_version >= '2.7' and python_version not in '3.0, 3.1, 3.2, 3.3'",
-            "version": "==4.64.0"
-        },
         "traitlets": {
             "hashes": [
-<<<<<<< HEAD
                 "sha256:1201b2c9f76097195989cdf7f65db9897593b0dfd69e4ac96016661bb6f0d30f",
                 "sha256:b122f9ff2f2f6c1709dab289a05555be011c87828e911c0cf4074b85cb780a79"
             ],
             "markers": "python_version >= '3.7'",
             "version": "==5.5.0"
-=======
-                "sha256:0bb9f1f9f017aa8ec187d8b1b2a7a6626a2a1d877116baba52a129bfa124f8e2",
-                "sha256:65fa18961659635933100db8ca120ef6220555286949774b9cfc106f941d1c7a"
-            ],
-            "markers": "python_version >= '3.7'",
-            "version": "==5.3.0"
->>>>>>> 5d1fe20b
         },
         "typing-extensions": {
             "hashes": [
@@ -2146,7 +1669,6 @@
         },
         "widgetsnbextension": {
             "hashes": [
-<<<<<<< HEAD
                 "sha256:34824864c062b0b3030ad78210db5ae6a3960dfb61d5b27562d6631774de0286",
                 "sha256:7f3b0de8fda692d31ef03743b598620e31c2668b835edbd3962d080ccecf31eb"
             ],
@@ -2176,12 +1698,6 @@
             ],
             "markers": "python_version >= '3.7'",
             "version": "==3.10.0"
-=======
-                "sha256:954e0faefdd414e4e013f17dbc7fd86f24cf1d243a3ac85d5f0fc2c2d2b50c66",
-                "sha256:9c84ae64c2893c7cbe2eaafc7505221a795c27d68938454034ac487319a75b10"
-            ],
-            "version": "==3.6.1"
->>>>>>> 5d1fe20b
         }
     },
     "develop": {}
